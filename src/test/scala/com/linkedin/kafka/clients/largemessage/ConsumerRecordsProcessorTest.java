/*
 * Copyright 2017 LinkedIn Corp. Licensed under the BSD 2-Clause License (the "License").  See License in the project root for license information.
 */

package com.linkedin.kafka.clients.largemessage;

import com.linkedin.kafka.clients.consumer.ExtensibleConsumerRecord;
import com.linkedin.kafka.clients.consumer.HeaderKeySpace;
import com.linkedin.kafka.clients.largemessage.errors.OffsetNotTrackedException;
import com.linkedin.kafka.clients.producer.ExtensibleProducerRecord;
import com.linkedin.kafka.clients.utils.SimplePartitioner;
import com.linkedin.kafka.clients.utils.TestUtils;
import com.linkedin.kafka.clients.utils.UUIDFactoryImpl;
import java.util.Collection;
import org.apache.kafka.clients.consumer.OffsetAndMetadata;
import org.apache.kafka.common.TopicPartition;
import org.apache.kafka.common.record.TimestampType;
import org.apache.kafka.common.serialization.Serializer;
import org.apache.kafka.common.serialization.StringSerializer;
import org.testng.annotations.Test;

import java.io.IOException;
import java.util.ArrayList;
import java.util.HashMap;
import java.util.Iterator;
import java.util.List;
import java.util.Map;
import java.util.UUID;

import static org.testng.Assert.assertEquals;
import static org.testng.Assert.assertNull;
import static org.testng.Assert.assertTrue;
import static org.testng.Assert.fail;

/**
 * Unit test for consumer record filter.
 */
public class ConsumerRecordsProcessorTest {

  @Test
  public void testFilter() throws Exception {
    // Create consumer record processor
    Serializer<String> stringSerializer = new StringSerializer();
    ConsumerRecordsProcessor consumerRecordsProcessor = createConsumerRecordsProcessor();

    // Let consumer record 0 be a normal record.
    String message0 = "message0";
<<<<<<< HEAD
    ConsumerRecord<byte[], byte[]> consumerRecord0 =
        new ConsumerRecord<>("topic", 0, 0, 0L, TimestampType.CREATE_TIME, 0, 0, 0, "key".getBytes(),
                             stringSerializer.serialize("topic", message0));

    // Let consumer record 1 be a large message.
    byte[] message1Bytes =
        segmentSerializer.serialize("topic",
                                    TestUtils.createLargeMessageSegment(UUID.randomUUID(), 0, 2, 20, 10));
    ConsumerRecord<byte[], byte[]> consumerRecord1 =
        new ConsumerRecord<>("topic", 0, 1, 0L, TimestampType.CREATE_TIME, 0, 0, 0, "key".getBytes(), message1Bytes);
=======
    ExtensibleConsumerRecord<byte[], byte[]> consumerRecord0 =
        new ExtensibleConsumerRecord<>("topic", 0, 0, 0L, TimestampType.CREATE_TIME, 0, 0, 0, "key".getBytes(),
            stringSerializer.serialize("topic", message0));

    // Let consumer record 1 be a large message.
    LargeMessageSegment segment =
        TestUtils.createLargeMessageSegment(UUID.randomUUID(), 0, 2, 20, 10);
    ExtensibleConsumerRecord<byte[], byte[]> consumerRecord1 =
        new ExtensibleConsumerRecord<>("topic", 0, 1, 0L, TimestampType.CREATE_TIME, 0, 0, 0, "key".getBytes(), segment.segmentArray());
    consumerRecord1.header(HeaderKeySpace.LARGE_MESSAGE_SEGMENT_HEADER, segment.segmentHeader());
>>>>>>> 66aa9600

    // Construct the consumer records.
    List<ExtensibleConsumerRecord<byte[], byte[]>> recordList = new ArrayList<>();
    recordList.add(consumerRecord0);
    recordList.add(consumerRecord1);

    Collection<ExtensibleConsumerRecord<byte[], byte[]>> filteredRecords = consumerRecordsProcessor.process(recordList);
    ExtensibleConsumerRecord<byte[], byte[]> filteredXRecord = filteredRecords.iterator().next();
    assertEquals(filteredRecords.size(), 1, "Only one record should be there after filtering.");
    assertEquals(consumerRecord0.topic(), filteredXRecord.topic(), "Topic should match");
    assertEquals(consumerRecord0.partition(), filteredXRecord.partition(), "partition should match");
    assertEquals(consumerRecord0.key(), filteredXRecord.key(), "key should match");
    assertEquals(consumerRecord0.offset(), filteredXRecord.offset(), "Offset should match");
    assertEquals(consumerRecord0.value(), "message0".getBytes(), "\"message0\" should be the value");
  }

  @Test
  public void testCorrectness() {
    ConsumerRecordsProcessor consumerRecordsProcessor = createConsumerRecordsProcessor();
    Collection<ExtensibleConsumerRecord<byte[], byte[]>> processedRecords = consumerRecordsProcessor.process(getConsumerRecords());
    assertEquals(processedRecords.size(), 4, "There should be 4 records");
    Iterator<ExtensibleConsumerRecord<byte[], byte[]>> iter = processedRecords.iterator();
    assertEquals(iter.next().offset(), 0, "Message offset should b 0");
    assertEquals(iter.next().offset(), 2, "Message offset should b 2");
    assertEquals(iter.next().offset(), 4, "Message offset should b 4");
    assertEquals(iter.next().offset(), 5, "Message offset should b 5");
  }

  @Test
  public void testSafeOffsetWithoutLargeMessage() throws IOException {
    Serializer<String> stringSerializer = new StringSerializer();
    ConsumerRecordsProcessor consumerRecordsProcessor = createConsumerRecordsProcessor();

    // Let consumer record 0 and 1 be a normal record.
    // Let consumer record 0 be a normal record.
    byte[] message0Bytes = stringSerializer.serialize("topic", "message0");
    ExtensibleConsumerRecord<byte[], byte[]> consumerRecord0 =
        new ExtensibleConsumerRecord<>("topic", 0, 0, 0L, TimestampType.CREATE_TIME, 0, 0, 0, "key".getBytes(), message0Bytes);

    // Let consumer record 1 be a normal message.
    byte[] message1Bytes = stringSerializer.serialize("topic", "message1");
    ExtensibleConsumerRecord<byte[], byte[]> consumerRecord1 =
        new ExtensibleConsumerRecord<>("topic", 0, 1, 0L, TimestampType.CREATE_TIME, 0, 0, 0, "key".getBytes(), message1Bytes);

    // Construct the consumer records.
    TopicPartition tp = new TopicPartition("topic", 0);
    List<ExtensibleConsumerRecord<byte[], byte[]>> recordList = new ArrayList<>();
    recordList.add(consumerRecord0);
    recordList.add(consumerRecord1);

<<<<<<< HEAD
    consumerRecordsProcessor.process(records);
    Map<TopicPartition, OffsetAndMetadata> safeOffsets = consumerRecordsProcessor.safeOffsetsToCommit();
=======
    consumerRecordsProcessor.process(recordList);
    Map<TopicPartition, OffsetAndMetadata> safeOffsets = consumerRecordsProcessor.safeOffsets();
>>>>>>> 66aa9600
    assertEquals(safeOffsets.size(), 1, "Safe offsets should contain one entry");
    assertEquals(safeOffsets.get(tp).offset(), 2, "Safe offset of topic partition 0 should be 2");
    assertEquals(consumerRecordsProcessor.safeOffset(tp, 0L).longValue(), 1, "safe offset should be 1");
    assertEquals(consumerRecordsProcessor.safeOffset(tp, 1L).longValue(), 2, "safe offset should be 2");

    Map<TopicPartition, OffsetAndMetadata> offsetMap = new HashMap<>();
    offsetMap.put(tp, new OffsetAndMetadata(1L));
    safeOffsets = consumerRecordsProcessor.safeOffsetsToCommit(offsetMap, false);
    assertEquals(safeOffsets.get(tp).offset(), 1L, "Safe offset of topic partition 0 should be 1");

    offsetMap.put(tp, new OffsetAndMetadata(2L));
    safeOffsets = consumerRecordsProcessor.safeOffsetsToCommit(offsetMap, false);
    assertEquals(safeOffsets.get(tp).offset(), 2L, "Safe offset of topic partition 0 should be 2");
  }

  @Test
  public void testSafeOffsetWithLargeMessage() throws IOException {
    ConsumerRecordsProcessor consumerRecordsProcessor = createConsumerRecordsProcessor();
    Collection<ExtensibleConsumerRecord<byte[], byte[]>> processedRecords =
      consumerRecordsProcessor.process(getConsumerRecords());
    assertEquals(processedRecords.size(), 4);

    // check safe offsets
    TopicPartition tp = new TopicPartition("topic", 0);
    Map<TopicPartition, OffsetAndMetadata> safeOffsets = consumerRecordsProcessor.safeOffsetsToCommit();
    assertEquals(safeOffsets.size(), 1, "Safe offsets map should contain 1 entry");
    assertEquals(consumerRecordsProcessor.safeOffset(tp, 0L).longValue(), 1, "safe offset should be 1");
    try {
      consumerRecordsProcessor.safeOffset(tp, 1L);
      fail("Should throw exception because offset is invalid.");
    } catch (OffsetNotTrackedException onte) {
      assertTrue(onte.getMessage().startsWith("Offset 1 for partition"));
    }
    assertEquals(consumerRecordsProcessor.safeOffset(tp, 2L).longValue(), 1, "safe offset should be 1");
    try {
      consumerRecordsProcessor.safeOffset(tp, 3L);
      fail("Should throw exception because offset is invalid.");
    } catch (OffsetNotTrackedException onte) {
      assertTrue(onte.getMessage().startsWith("Offset 3 for partition"));
    }
    assertEquals(consumerRecordsProcessor.safeOffset(tp, 4L).longValue(), 1, "safe offset should be 1");
    assertEquals(consumerRecordsProcessor.safeOffset(tp, 5L).longValue(), 6, "safe offset should be 6");
    assertEquals(consumerRecordsProcessor.startingOffset(tp, 4L), 3, "Starting offset of large message 2 should be 3");
    assertEquals(consumerRecordsProcessor.startingOffset(tp, 5L), 1, "Starting offset of large message 1 should be 1");
    assertEquals(consumerRecordsProcessor.startingOffset(tp, 0L), 0, "Starting offset of large message 0 should be 0");
  }

  @Test
  public void testEviction() {
    Serializer<String> stringSerializer = new StringSerializer();
    // Create two large messages.
    MessageSplitter splitter = new MessageSplitterImpl(500, new UUIDFactoryImpl(), new SimplePartitioner() {
      @Override
      public int partition(String topic) {
        throw new IllegalStateException("This should never be called.");
      }
    });

    ConsumerRecordsProcessor consumerRecordsProcessor = createConsumerRecordsProcessor();
    consumerRecordsProcessor.process(getConsumerRecords());
    // The offset tracker now has 2, 4, 5 in it.
    TopicPartition tp = new TopicPartition("topic", 0);

    byte[] largeMessage1Bytes = stringSerializer.serialize("topic", TestUtils.getRandomString(600));
    ExtensibleProducerRecord<byte[], byte[]> largeMessage =
        new ExtensibleProducerRecord<>("topic", tp.partition(), null, "key".getBytes(), largeMessage1Bytes);
    Iterator<ExtensibleProducerRecord<byte[], byte[]>> splitLargeMessage = splitter.split(largeMessage).iterator();

    // Test evict
    List<ExtensibleConsumerRecord<byte[], byte[]>> recordList = new ArrayList<>();
    // Let consumer record 6 be a large message segment.
    ExtensibleProducerRecord<byte[], byte[]> producerRecord6S0 = splitLargeMessage.next();
    ExtensibleConsumerRecord<byte[], byte[]> consumerRecord6 =
      TestUtils.producerRecordToConsumerRecord(producerRecord6S0, 6, 0L, TimestampType.CREATE_TIME, 0, 0);

    // Let consumer record 7 be a normal record.
<<<<<<< HEAD
    ConsumerRecord<byte[], byte[]> consumerRecord7 =
        new ConsumerRecord<>("topic", 0, 7, 0L, TimestampType.CREATE_TIME, 0, 0, 0, "key".getBytes(),
                             stringSerializer.serialize("topic", "message7"));
=======
    ExtensibleConsumerRecord<byte[], byte[]> consumerRecord7 =
        new ExtensibleConsumerRecord<>("topic", 0, 7, 0L, TimestampType.CREATE_TIME, 0, 0, 0, "key".getBytes(),
            stringSerializer.serialize("topic", "message7"));
>>>>>>> 66aa9600
    // Let consumer record 8 completes consumer record 6
    ExtensibleProducerRecord<byte[], byte[]> producerRecord6S1 = splitLargeMessage.next();
    ExtensibleConsumerRecord<byte[], byte[]> consumerRecord8 =
      TestUtils.producerRecordToConsumerRecord(producerRecord6S1, 8, 0L, TimestampType.CREATE_TIME, 0, 0);

    recordList.add(consumerRecord6);
    recordList.add(consumerRecord7);
    recordList.add(consumerRecord8);

    consumerRecordsProcessor.process(recordList);

    // Now the offset tracker should have 4, 5, 6, 8 in side it.
    assertEquals(consumerRecordsProcessor.safeOffset(tp, 7L).longValue(), 6, "safe offset should be 6");

    try {
      consumerRecordsProcessor.safeOffset(tp, 2L);
      fail("Should throw exception because offset for message 2 should have been evicted.");
    } catch (OffsetNotTrackedException onte) {
      assertTrue(onte.getMessage().startsWith("Offset 2 for partition"));
    }
  }

  @Test
  public void verifyStartingOffset() {
    ConsumerRecordsProcessor consumerRecordsProcessor = createConsumerRecordsProcessor();
    consumerRecordsProcessor.process(getConsumerRecords());

    TopicPartition tp = new TopicPartition("topic", 0);
    assertEquals(consumerRecordsProcessor.startingOffset(tp, 4L), 3, "Starting offset of large message 2 should be 3");
    assertEquals(consumerRecordsProcessor.startingOffset(tp, 5L), 1, "Starting offset of large message 1 should be 1");
    //starting offset of message 0 is not known because it is not a large message
    assertEquals(consumerRecordsProcessor.startingOffset(tp, 0L), 0, "Starting offset of normal message 0 should be 6");
  }

  @Test
  public void testStartingOffsetWithoutMessages() throws IOException {
    ConsumerRecordsProcessor consumerRecordsProcessor = createConsumerRecordsProcessor();

    TopicPartition tp = new TopicPartition("topic", 0);
    assertEquals(consumerRecordsProcessor.startingOffset(tp, 100L), 100, "Should return 100 because there are no " +
        "large messages in the partition.");
  }

  @Test(expectedExceptions = OffsetNotTrackedException.class)
  public void testStartingOffsetWithNormalMessages() throws IOException {
    Serializer<String> stringSerializer = new StringSerializer();
    ConsumerRecordsProcessor consumerRecordsProcessor = createConsumerRecordsProcessor();

    // Let consumer record 0 be a normal record.
    byte[] message0Bytes = stringSerializer.serialize("topic", "message0");
    ExtensibleConsumerRecord<byte[], byte[]> consumerRecord0 =
        new ExtensibleConsumerRecord<>("topic", 0, 100L, 0L, TimestampType.CREATE_TIME, 0, 0, 0, "key".getBytes(), message0Bytes);

    // Construct the consumer records.
    List<ExtensibleConsumerRecord<byte[], byte[]>> recordList = new ArrayList<>();
    recordList.add(consumerRecord0);

    consumerRecordsProcessor.process(recordList);

    TopicPartition tp = new TopicPartition("topic", 0);
    assertEquals(consumerRecordsProcessor.startingOffset(tp, 100L), 100, "Should return 100 because there are no " +
        "large messages in the partition.");

    // Should throw exception when an offset cannot be found by the offset tracker.
    consumerRecordsProcessor.startingOffset(tp, 0L);
  }

  @Test
  public void testLastDelivered() {
    ConsumerRecordsProcessor consumerRecordsProcessor = createConsumerRecordsProcessor();
    consumerRecordsProcessor.process(getConsumerRecords());

    assertEquals(consumerRecordsProcessor.delivered(new TopicPartition("topic", 0)).longValue(), 5L,
<<<<<<< HEAD
                 "The last deivered message should be 5");
=======
        "The last delivered message should be 5");
>>>>>>> 66aa9600

    assertNull(consumerRecordsProcessor.delivered(new TopicPartition("topic", 1)));
  }

  /**
   * Generates the sequence of records:
   * <pre>
   *   0 m0   -- not a large message
   *   1 m1s0
   *   2 m2   -- not a a large message
   *   3 m3s0
   *   4 m3s1 -- completes m3
   *   5 m1s1 -- completes m1
   * </pre>
   */
  private List<ExtensibleConsumerRecord<byte[], byte[]>> getConsumerRecords() {
    Serializer<String> stringSerializer = new StringSerializer();
    // Create two large messages.
    SimplePartitioner simplePartitioner = new SimplePartitioner() {
      @Override
      public int partition(String topic) {
        throw new IllegalStateException("This should not have been called.");
      }
    };
    MessageSplitter splitter = new MessageSplitterImpl(500, new UUIDFactoryImpl(), simplePartitioner);
    int partition  = 0;

    byte[] largeMessage1Bytes = stringSerializer.serialize("topic", TestUtils.getRandomString(600));
    ExtensibleProducerRecord<byte[], byte[]> largeRecord1 =
        new ExtensibleProducerRecord<>("topic", partition, null, "key".getBytes(), largeMessage1Bytes);
    Iterator<ExtensibleProducerRecord<byte[], byte[]>> splitLargeMessage1 = splitter.split(largeRecord1).iterator();

    byte[] largeMessage2Bytes = stringSerializer.serialize("topic", TestUtils.getRandomString(600));
    ExtensibleProducerRecord<byte[], byte[]> largeRecord2 =
        new ExtensibleProducerRecord<>("topic", partition, null, "key".getBytes(), largeMessage2Bytes);
    Iterator<ExtensibleProducerRecord<byte[], byte[]>> splitLargeMessage2 = splitter.split(largeRecord2).iterator();

    // Let consumer record 0 be a normal record.
    ExtensibleConsumerRecord<byte[], byte[]> consumerRecord0 =
        new ExtensibleConsumerRecord<>("topic", 0, 0, 0L, TimestampType.CREATE_TIME, 0, 0, 0,
          "key".getBytes(), stringSerializer.serialize("topic", "message0"));
    // Let consumer record 1 be a large message segment
    ExtensibleProducerRecord<byte[], byte[]> producerRecord1S0 = splitLargeMessage1.next();
    ExtensibleConsumerRecord<byte[], byte[]> consumerRecord1 =
      TestUtils.producerRecordToConsumerRecord(producerRecord1S0, 1, 0L, TimestampType.CREATE_TIME, 0, 0);

    // Let consumer record 2 be a normal message
    ExtensibleConsumerRecord<byte[], byte[]> consumerRecord2 =
        new ExtensibleConsumerRecord<>("topic", 0, 2, 0L, TimestampType.CREATE_TIME, 0, 0, 0,
          "key".getBytes(), stringSerializer.serialize("topic", "message1"));
    // Let record 3 be a new large message segment
    ExtensibleProducerRecord<byte[], byte[]> producerRecord2S0 = splitLargeMessage2.next();
    ExtensibleConsumerRecord<byte[], byte[]> consumerRecord3 =
      TestUtils.producerRecordToConsumerRecord(producerRecord2S0, 3, 0L, TimestampType.CREATE_TIME, 0, 0);

    // let record 4 completes record 3
    ExtensibleProducerRecord<byte[], byte[]> producerRecord2S1 = splitLargeMessage2.next();
    ExtensibleConsumerRecord<byte[], byte[]> consumerRecord4 =
      TestUtils.producerRecordToConsumerRecord(producerRecord2S1, 4, 0L, TimestampType.CREATE_TIME, 0, 0);

    // let record 5 completes record 1
    ExtensibleProducerRecord<byte[], byte[]> producerRecord1S1 = splitLargeMessage1.next();
    ExtensibleConsumerRecord<byte[], byte[]> consumerRecord5 =
      TestUtils.producerRecordToConsumerRecord(producerRecord1S1, 5, 0L, TimestampType.CREATE_TIME, 0, 0);

    // Construct the consumer records.
    List<ExtensibleConsumerRecord<byte[], byte[]>> recordList = new ArrayList<>();
    recordList.add(consumerRecord0);
    recordList.add(consumerRecord1);
    recordList.add(consumerRecord2);
    recordList.add(consumerRecord3);
    recordList.add(consumerRecord4);
    recordList.add(consumerRecord5);
    return recordList;
  }

  private ConsumerRecordsProcessor createConsumerRecordsProcessor() {
    MessageAssembler assembler = new MessageAssemblerImpl(5000, 100, false);
    DeliveredMessageOffsetTracker deliveredMessageOffsetTracker = new DeliveredMessageOffsetTracker(4);
<<<<<<< HEAD
    return new ConsumerRecordsProcessor<>(assembler, stringDeserializer, stringDeserializer,
                                          deliveredMessageOffsetTracker, null);
  }

  private byte[] wrapMessageBytes(Serializer<LargeMessageSegment> segmentSerializer, byte[] messageBytes) {
    return segmentSerializer.serialize("topic",
                                       new LargeMessageSegment(UUID.randomUUID(), 0, 1, messageBytes.length,
                                                               ByteBuffer.wrap(messageBytes)));
  }
=======
    return new ConsumerRecordsProcessor(assembler, deliveredMessageOffsetTracker);
  }

>>>>>>> 66aa9600
}<|MERGE_RESOLUTION|>--- conflicted
+++ resolved
@@ -46,18 +46,6 @@
 
     // Let consumer record 0 be a normal record.
     String message0 = "message0";
-<<<<<<< HEAD
-    ConsumerRecord<byte[], byte[]> consumerRecord0 =
-        new ConsumerRecord<>("topic", 0, 0, 0L, TimestampType.CREATE_TIME, 0, 0, 0, "key".getBytes(),
-                             stringSerializer.serialize("topic", message0));
-
-    // Let consumer record 1 be a large message.
-    byte[] message1Bytes =
-        segmentSerializer.serialize("topic",
-                                    TestUtils.createLargeMessageSegment(UUID.randomUUID(), 0, 2, 20, 10));
-    ConsumerRecord<byte[], byte[]> consumerRecord1 =
-        new ConsumerRecord<>("topic", 0, 1, 0L, TimestampType.CREATE_TIME, 0, 0, 0, "key".getBytes(), message1Bytes);
-=======
     ExtensibleConsumerRecord<byte[], byte[]> consumerRecord0 =
         new ExtensibleConsumerRecord<>("topic", 0, 0, 0L, TimestampType.CREATE_TIME, 0, 0, 0, "key".getBytes(),
             stringSerializer.serialize("topic", message0));
@@ -68,7 +56,6 @@
     ExtensibleConsumerRecord<byte[], byte[]> consumerRecord1 =
         new ExtensibleConsumerRecord<>("topic", 0, 1, 0L, TimestampType.CREATE_TIME, 0, 0, 0, "key".getBytes(), segment.segmentArray());
     consumerRecord1.header(HeaderKeySpace.LARGE_MESSAGE_SEGMENT_HEADER, segment.segmentHeader());
->>>>>>> 66aa9600
 
     // Construct the consumer records.
     List<ExtensibleConsumerRecord<byte[], byte[]>> recordList = new ArrayList<>();
@@ -119,13 +106,8 @@
     recordList.add(consumerRecord0);
     recordList.add(consumerRecord1);
 
-<<<<<<< HEAD
-    consumerRecordsProcessor.process(records);
+    consumerRecordsProcessor.process(recordList);
     Map<TopicPartition, OffsetAndMetadata> safeOffsets = consumerRecordsProcessor.safeOffsetsToCommit();
-=======
-    consumerRecordsProcessor.process(recordList);
-    Map<TopicPartition, OffsetAndMetadata> safeOffsets = consumerRecordsProcessor.safeOffsets();
->>>>>>> 66aa9600
     assertEquals(safeOffsets.size(), 1, "Safe offsets should contain one entry");
     assertEquals(safeOffsets.get(tp).offset(), 2, "Safe offset of topic partition 0 should be 2");
     assertEquals(consumerRecordsProcessor.safeOffset(tp, 0L).longValue(), 1, "safe offset should be 1");
@@ -202,15 +184,9 @@
       TestUtils.producerRecordToConsumerRecord(producerRecord6S0, 6, 0L, TimestampType.CREATE_TIME, 0, 0);
 
     // Let consumer record 7 be a normal record.
-<<<<<<< HEAD
-    ConsumerRecord<byte[], byte[]> consumerRecord7 =
-        new ConsumerRecord<>("topic", 0, 7, 0L, TimestampType.CREATE_TIME, 0, 0, 0, "key".getBytes(),
-                             stringSerializer.serialize("topic", "message7"));
-=======
     ExtensibleConsumerRecord<byte[], byte[]> consumerRecord7 =
         new ExtensibleConsumerRecord<>("topic", 0, 7, 0L, TimestampType.CREATE_TIME, 0, 0, 0, "key".getBytes(),
             stringSerializer.serialize("topic", "message7"));
->>>>>>> 66aa9600
     // Let consumer record 8 completes consumer record 6
     ExtensibleProducerRecord<byte[], byte[]> producerRecord6S1 = splitLargeMessage.next();
     ExtensibleConsumerRecord<byte[], byte[]> consumerRecord8 =
@@ -284,11 +260,7 @@
     consumerRecordsProcessor.process(getConsumerRecords());
 
     assertEquals(consumerRecordsProcessor.delivered(new TopicPartition("topic", 0)).longValue(), 5L,
-<<<<<<< HEAD
                  "The last deivered message should be 5");
-=======
-        "The last delivered message should be 5");
->>>>>>> 66aa9600
 
     assertNull(consumerRecordsProcessor.delivered(new TopicPartition("topic", 1)));
   }
@@ -368,19 +340,7 @@
   private ConsumerRecordsProcessor createConsumerRecordsProcessor() {
     MessageAssembler assembler = new MessageAssemblerImpl(5000, 100, false);
     DeliveredMessageOffsetTracker deliveredMessageOffsetTracker = new DeliveredMessageOffsetTracker(4);
-<<<<<<< HEAD
-    return new ConsumerRecordsProcessor<>(assembler, stringDeserializer, stringDeserializer,
-                                          deliveredMessageOffsetTracker, null);
-  }
-
-  private byte[] wrapMessageBytes(Serializer<LargeMessageSegment> segmentSerializer, byte[] messageBytes) {
-    return segmentSerializer.serialize("topic",
-                                       new LargeMessageSegment(UUID.randomUUID(), 0, 1, messageBytes.length,
-                                                               ByteBuffer.wrap(messageBytes)));
-  }
-=======
     return new ConsumerRecordsProcessor(assembler, deliveredMessageOffsetTracker);
   }
 
->>>>>>> 66aa9600
 }