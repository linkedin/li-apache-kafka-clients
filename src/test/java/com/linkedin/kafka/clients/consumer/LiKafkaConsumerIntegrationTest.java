/*
 * Copyright 2017 LinkedIn Corp. Licensed under the BSD 2-Clause License (the "License").  See License in the project root for license information.
 */

package com.linkedin.kafka.clients.consumer;

import com.linkedin.kafka.clients.largemessage.MessageSplitter;
import com.linkedin.kafka.clients.largemessage.MessageSplitterImpl;
<<<<<<< HEAD
=======
import com.linkedin.kafka.clients.largemessage.errors.OffsetNotTrackedException;
import com.linkedin.kafka.clients.producer.ExtensibleProducerRecord;
>>>>>>> 66aa9600
import com.linkedin.kafka.clients.producer.LiKafkaProducer;
import com.linkedin.kafka.clients.producer.LiKafkaProducerImpl;
import com.linkedin.kafka.clients.utils.HeaderParser;
import com.linkedin.kafka.clients.utils.SimplePartitioner;
import com.linkedin.kafka.clients.utils.TestUtils;
import com.linkedin.kafka.clients.utils.UUIDFactory;
import com.linkedin.kafka.clients.utils.UUIDFactoryImpl;
import com.linkedin.kafka.clients.utils.tests.AbstractKafkaClientsIntegrationTestHarness;
import java.util.Comparator;
<<<<<<< HEAD
import java.util.HashSet;
import java.util.concurrent.ConcurrentMap;
import java.util.concurrent.ConcurrentSkipListMap;
=======
import java.util.Iterator;
import java.util.concurrent.ConcurrentMap;
import java.util.concurrent.ConcurrentSkipListMap;
import java.util.concurrent.ConcurrentSkipListSet;
import java.util.concurrent.CountDownLatch;
>>>>>>> 66aa9600
import kafka.server.KafkaConfig;
import org.apache.kafka.clients.consumer.Consumer;
import org.apache.kafka.clients.consumer.ConsumerConfig;
import org.apache.kafka.clients.consumer.ConsumerRebalanceListener;
import org.apache.kafka.clients.consumer.ConsumerRecord;
import org.apache.kafka.clients.consumer.ConsumerRecords;
import org.apache.kafka.clients.consumer.KafkaConsumer;
import org.apache.kafka.clients.consumer.OffsetAndMetadata;
import org.apache.kafka.clients.consumer.OffsetAndTimestamp;
import org.apache.kafka.clients.consumer.OffsetCommitCallback;
import org.apache.kafka.clients.consumer.OffsetOutOfRangeException;
import org.apache.kafka.clients.consumer.OffsetResetStrategy;
import org.apache.kafka.clients.producer.Callback;
import org.apache.kafka.clients.producer.KafkaProducer;
import org.apache.kafka.clients.producer.Producer;
import org.apache.kafka.clients.producer.ProducerConfig;
import org.apache.kafka.clients.producer.ProducerRecord;
import org.apache.kafka.clients.producer.RecordMetadata;
import org.apache.kafka.common.TopicPartition;
import org.apache.kafka.common.serialization.ByteArraySerializer;
<<<<<<< HEAD
=======
import org.slf4j.Logger;
import org.slf4j.LoggerFactory;
>>>>>>> 66aa9600
import org.testng.annotations.AfterMethod;
import org.testng.annotations.BeforeMethod;
import org.testng.annotations.Test;

import java.util.ArrayList;
import java.util.Arrays;
import java.util.Collection;
import java.util.Collections;
import java.util.HashMap;
import java.util.List;
import java.util.Map;
import java.util.Properties;
import java.util.Random;
import java.util.Set;
import java.util.UUID;
import java.util.concurrent.atomic.AtomicBoolean;


import static org.testng.Assert.assertEquals;
import static org.testng.Assert.assertFalse;
import static org.testng.Assert.assertNull;
import static org.testng.Assert.fail;


/**
 * Integration test for LiKafkaConsumer
 */
public class LiKafkaConsumerIntegrationTest extends AbstractKafkaClientsIntegrationTestHarness {

  private static final Logger LOG = LoggerFactory.getLogger(LiKafkaConsumerIntegrationTest.class);

  private final int MESSAGE_COUNT = 1000;
  private Random _random;
  private final String TOPIC1 = "topic1";
  private final String TOPIC2 = "topic2";
  private final int NUM_PRODUCER = 2;
  private final int THREADS_PER_PRODUCER = 2;
  private final int NUM_PARTITIONS = 4;
  private final int MAX_SEGMENT_SIZE = 200;
<<<<<<< HEAD
  private final int SYNTHETIC_PARTITION_0 = 0;
  private final int SYNTHETIC_PARTITION_1 = 1;
=======
  private final int SYNTHETIC_PARTITION = 1;
>>>>>>> 66aa9600
  private ConcurrentMap<String, String> _messages;

  @Override
  public Properties overridingProps() {
    Properties props = new Properties();
    props.setProperty(KafkaConfig.NumPartitionsProp(), Integer.toString(NUM_PARTITIONS));
    return props;
  }

  /**
   * This test will have a topic with some partitions having interleaved large messages as well as some ordinary
   * sized messages. The topic will be used for all the sub-tests.
   */
  @BeforeMethod
  @Override
  public void setUp() {
    super.setUp();
  }

  @AfterMethod
  @Override
  public void tearDown() {
    super.tearDown();
  }

<<<<<<< HEAD
=======
  /**
   * This test tests the seek behavior using the following synthetic data.
   * 0: M0_SEG0(START)
   * 1: M1_SEG0(START)
   * 2: M2_SEG0(START)(END)
   * 3: M3_SEG0(START)
   * 4: M1_SEG1(END)
   * 5: M0_SEG1(END)
   * 6: M3_SEG1(END)
   * 7: M4_SEG0(START)(END)
   */
>>>>>>> 66aa9600
  @Test
  public void testSeek() {
    String topic = "testSeek";
    produceSyntheticMessages(topic);
    Properties props = new Properties();
    // All the consumers should have the same group id.
    props.setProperty(ConsumerConfig.GROUP_ID_CONFIG, "testSeek");
    // Make sure we start to consume from the beginning.
    props.setProperty(ConsumerConfig.AUTO_OFFSET_RESET_CONFIG, "earliest");
    // Only fetch one record at a time.
    props.setProperty(ConsumerConfig.MAX_POLL_RECORDS_CONFIG, "1");
    try (LiKafkaConsumer<String, String> consumer = createConsumer(props)) {
<<<<<<< HEAD
      TopicPartition tp = new TopicPartition(topic, SYNTHETIC_PARTITION_0);
=======
      TopicPartition tp = new TopicPartition(topic, SYNTHETIC_PARTITION);
>>>>>>> 66aa9600
      consumer.assign(Collections.singleton(tp));

      // Now seek to message offset 0
      consumer.seek(tp, 0);
      verifyMessagesAfterSeek(consumer, Arrays.asList(2L, 4L, 5L, 6L, 7L, 9L));

      // Now seek to message offset 1 which is not a message offset and is earlier than the first delivered message.
      // in this case, the consumer will seek to the safe offset of the partition.
      consumer.seek(tp, 1);
      assertEquals(consumer.position(tp), 0L, "The position should be 0 after the seek.");
      verifyMessagesAfterSeek(consumer, Arrays.asList(2L, 4L, 5L, 6L, 7L, 9L));

      // Now seek to message offset 2
      consumer.seek(tp, 2);
      verifyMessagesAfterSeek(consumer, Arrays.asList(2L, 4L, 5L, 6L, 7L, 9L));

      // Now seek to message offset 3, it is a non message offset. The consumer will actually seek to safe offset
      // of 2. m2 should be ignored and m1 should be delivered.
      consumer.seek(tp, 3);
      verifyMessagesAfterSeek(consumer, Arrays.asList(4L, 5L, 6L, 7L, 9L));

      // Now seek to message offset 4, m1 should be delivered but m2 should not be delivered.
      consumer.seek(tp, 4);
      verifyMessagesAfterSeek(consumer, Arrays.asList(4L, 5L, 6L, 7L, 9L));

      // Now seek to message offset 5, m0 should be delivered but m1 and m2 should not be delivered.
      consumer.seek(tp, 5);
      verifyMessagesAfterSeek(consumer, Arrays.asList(5L, 6L, 7L, 9L));

      // Now seek to message offset 6, m3 should be delivered but m2 should not be delivered.
      consumer.seek(tp, 6);
      assertEquals(consumer.position(tp), 3L);
      verifyMessagesAfterSeek(consumer, Arrays.asList(6L, 7L, 9L));

      // Now seek to message offset 7, m4 should be delivered but m2 should not be delivered.
      consumer.seek(tp, 7);
      verifyMessagesAfterSeek(consumer, Arrays.asList(7L, 9L));

      // Now seek to message offset 8, m5 should be delivered.
      consumer.seek(tp, 8);
      verifyMessagesAfterSeek(consumer, Arrays.asList(9L));

      // Now seek to message offset 9, m5 should be delivered.
      consumer.seek(tp, 9);
      verifyMessagesAfterSeek(consumer, Arrays.asList(9L));
    }
  }

  private void verifyMessagesAfterSeek(LiKafkaConsumer<String, String> consumer,
                                       List<Long> expectedOffsets) {
    ConsumerRecords<String, String> records;
    for (long expectedOffset : expectedOffsets) {
      records = null;
      while (records == null || records.isEmpty()) {
        records = consumer.poll(10);
      }
      assertEquals(records.count(), 1, "Should return one message");
      assertEquals(records.iterator().next().offset(), expectedOffset, "Message offset should be " + expectedOffset);
    }
  }

  @Test
  public void testCommit() {
    String topic = "testCommit";
    produceSyntheticMessages(topic);
    Properties props = new Properties();
    // All the consumers should have the same group id.
    props.setProperty(ConsumerConfig.GROUP_ID_CONFIG, "testCommit");
    // Make sure we start to consume from the beginning.
    props.setProperty(ConsumerConfig.AUTO_OFFSET_RESET_CONFIG, "earliest");
    // Only fetch one record at a time.
    props.setProperty(ConsumerConfig.MAX_POLL_RECORDS_CONFIG, "1");
    LiKafkaConsumer<String, String> consumer = createConsumer(props);
    try {
<<<<<<< HEAD
      TopicPartition tp = new TopicPartition(topic, SYNTHETIC_PARTITION_0);
      TopicPartition tp1 = new TopicPartition(topic, SYNTHETIC_PARTITION_1);
      consumer.assign(Arrays.asList(tp, tp1));
=======
      TopicPartition tp = new TopicPartition(topic, SYNTHETIC_PARTITION);
      consumer.assign(Collections.singleton(tp));
>>>>>>> 66aa9600

      while (consumer.poll(10).isEmpty()) {
        //M2
      }
      consumer.commitSync();
      assertEquals(consumer.committed(tp), new OffsetAndMetadata(3, ""), "The committed user offset should be 3");
      assertEquals(consumer.committedSafeOffset(tp).longValue(), 0, "The committed actual offset should be 0");
      assertEquals(consumer.position(tp1), 2L, "The position of partition 1 should be 2.");
      assertEquals(consumer.committedSafeOffset(tp1).longValue(), 0L, "The committed safe offset for partition 1 should be 0.");
      assertEquals(consumer.committed(tp1).offset(), 2L, "The committed offset for partition 1 should be 2.");

      while (consumer.poll(10).isEmpty()) {
        // M1
      }
      consumer.commitSync();
      assertEquals(consumer.committed(tp), new OffsetAndMetadata(5, ""), "The committed user offset should be 5");
      assertEquals(consumer.committedSafeOffset(tp).longValue(), 0, "The committed actual offset should be 0");
      consumer.commitSync(Collections.singletonMap(tp, new OffsetAndMetadata(4)));
      assertEquals(consumer.committed(tp).offset(), 4, "The committed user offset should 4");
      assertEquals(consumer.committedSafeOffset(tp).longValue(), 0, "The committed actual offset should be 0");

      while (consumer.poll(10).isEmpty()) {
        // M0
      }
      consumer.commitSync();
      assertEquals(consumer.committed(tp), new OffsetAndMetadata(6, ""), "The committed user offset should be 6");
      assertEquals(consumer.committedSafeOffset(tp).longValue(), 3, "The committed actual offset should be 3");

      while (consumer.poll(10).isEmpty()) {
        // M3
      }
      consumer.commitSync();
      assertEquals(consumer.committed(tp), new OffsetAndMetadata(7, ""), "The committed user offset should be 7");
      assertEquals(consumer.committedSafeOffset(tp).longValue(), 7, "The committed actual offset should be 7");

      while (consumer.poll(10).isEmpty()) {
        // M4
      }
      consumer.commitSync();
      assertEquals(consumer.committed(tp), new OffsetAndMetadata(8, ""), "The committed user offset should be 8");
      assertEquals(consumer.committedSafeOffset(tp).longValue(), 8, "The committed actual offset should be 8");

      // test commit offset 0
      consumer.commitSync(Collections.singletonMap(tp, new OffsetAndMetadata(0)));
      assertEquals(consumer.committed(tp), new OffsetAndMetadata(0, ""), "The committed user offset should be 0");

      consumer.close();
      consumer = createConsumer(props);
      consumer.assign(Collections.singleton(tp));
      consumer.seekToCommitted(Collections.singleton(tp));
      consumer.commitSync(Collections.singletonMap(tp, new OffsetAndMetadata(8, "new commit")));
      assertEquals(consumer.committed(tp), new OffsetAndMetadata(8, "new commit"));
      assertEquals(consumer.committedSafeOffset(tp).longValue(), 8);
    } finally {
      consumer.close();
    }
  }

  /**
   * This test tests the seekToCommitted() behavior with the following synthetic data:
   * 0: M0_SEG0
   * 1: M1_SEG0
   * 2: M2_SEG0(END)
   * 3: M3_SEG0
   * 4: M1_SEG1(END)
   * 5: M0_SEG1(END)
   * 6: M3_SEG1(END)
   * 7: M4_SEG0(END)
   * 8: M5_SEG0
   * 9: M5_SEG1(END)
   */
  @Test
  public void testSeekToCommitted() {
    String topic = "testSeekToCommitted";
    produceSyntheticMessages(topic);
    Properties props = new Properties();
    // All the consumers should have the same group id.
    props.setProperty(ConsumerConfig.GROUP_ID_CONFIG, "testSeekToCommitted");
    // Make sure we start to consume from the beginning.
    props.setProperty(ConsumerConfig.AUTO_OFFSET_RESET_CONFIG, "earliest");
    // Only fetch one record at a time.
    props.setProperty(ConsumerConfig.MAX_POLL_RECORDS_CONFIG, "1");
    LiKafkaConsumer<String, String> consumer = createConsumer(props);

    try {
<<<<<<< HEAD
      TopicPartition tp = new TopicPartition(topic, SYNTHETIC_PARTITION_0);
=======
      TopicPartition tp = new TopicPartition(topic, SYNTHETIC_PARTITION);
>>>>>>> 66aa9600
      consumer.assign(Collections.singleton(tp));
      assertEquals(consumer.poll(5000).count(), 1, "Should have consumed 1 message"); // M2
      consumer.commitSync();
      assertEquals(consumer.committed(tp), new OffsetAndMetadata(3, ""), "The committed user offset should be 3");
      assertEquals(consumer.committedSafeOffset(tp).longValue(), 0, "The committed actual offset should be 0");

      consumer.close();
      consumer = createConsumer(props);
      consumer.assign(Collections.singleton(tp));
      // This should work the same as seekToCommitted.
      consumer.seek(tp, consumer.committed(tp).offset());
      assertEquals(consumer.position(tp), 0, "The committed safe offset should be 0");

      ConsumerRecords<String, String> records = consumer.poll(5000); // M1

      assertEquals(records.count(), 1, "There should be only one record.");
      assertEquals(records.iterator().next().offset(), 4, "The message offset should be 4");

    } finally {
      consumer.close();
    }
  }

  @Test
  public void testOffsetCommitCallback() {
    String topic = "testOffsetCommitCallback";
    produceSyntheticMessages(topic);
    Properties props = new Properties();
    // All the consumers should have the same group id.
    props.setProperty(ConsumerConfig.GROUP_ID_CONFIG, "testOffsetCommitCallback");
    // Make sure we start to consume from the beginning.
    props.setProperty(ConsumerConfig.AUTO_OFFSET_RESET_CONFIG, "earliest");
    // Only fetch one record at a time.
    props.setProperty(ConsumerConfig.MAX_POLL_RECORDS_CONFIG, "1");
    try (LiKafkaConsumer<String, String> consumer = createConsumer(props)) {
<<<<<<< HEAD
      TopicPartition tp = new TopicPartition(topic, SYNTHETIC_PARTITION_0);
=======
      TopicPartition tp = new TopicPartition(topic, SYNTHETIC_PARTITION);
>>>>>>> 66aa9600
      consumer.assign(Collections.singleton(tp));
      consumer.poll(5000); // M2
      final AtomicBoolean offsetCommitted = new AtomicBoolean(false);
      consumer.commitAsync(new OffsetCommitCallback() {
        @Override
        public void onComplete(Map<TopicPartition, OffsetAndMetadata> topicPartitionOffsetAndMetadataMap, Exception e) {
          assertEquals(topicPartitionOffsetAndMetadataMap.get(tp), new OffsetAndMetadata(3, ""), "The committed user offset should be 3");
          offsetCommitted.set(true);
        }
      });
      while (!offsetCommitted.get()) {
        consumer.poll(10);
      }
      assertEquals(consumer.committed(tp), new OffsetAndMetadata(3, ""), "The committed user offset should be 3");
      assertEquals(consumer.committedSafeOffset(tp).longValue(), 0, "The committed actual offset should be 0");
    }
  }

  @Test
  public void testCommittedOnOffsetsCommittedByRawConsumer() {
    String topic = "testCommittedOnOffsetsCommittedByRawConsumer";
    TopicPartition tp = new TopicPartition(topic, 0);
    produceSyntheticMessages(topic);
    Properties props = new Properties();
    // All the consumers should have the same group id.
    props.setProperty(ConsumerConfig.GROUP_ID_CONFIG, "testCommittedOnOffsetsCommittedByRawConsumer");

    try (LiKafkaConsumer<String, String> consumer = createConsumer(props);
        Consumer<byte[], byte[]> rawConsumer = new KafkaConsumer<>(getConsumerProperties(props))) {
      consumer.assign(Collections.singleton(tp));
      rawConsumer.assign(Collections.singleton(tp));
      // Test commit an offset without metadata
      rawConsumer.commitSync(Collections.singletonMap(tp, new OffsetAndMetadata(0L)));
      OffsetAndMetadata offsetAndMetadata = consumer.committed(tp);
      assertEquals(offsetAndMetadata.offset(), 0L);
      assertEquals(offsetAndMetadata.metadata(), "");
    }

    try (LiKafkaConsumer<String, String> consumer = createConsumer(props);
        Consumer<byte[], byte[]> rawConsumer = new KafkaConsumer<>(getConsumerProperties(props))) {
      consumer.assign(Collections.singleton(tp));
      rawConsumer.assign(Collections.singleton(tp));
      // Test commit an offset with metadata containing no comma
      rawConsumer.commitSync(Collections.singletonMap(tp, new OffsetAndMetadata(1L, "test")));
      OffsetAndMetadata offsetAndMetadata = consumer.committed(tp);
      assertEquals(offsetAndMetadata.offset(), 1L);
      assertEquals(offsetAndMetadata.metadata(), "test");
    }

    try (LiKafkaConsumer<String, String> consumer = createConsumer(props);
        Consumer<byte[], byte[]> rawConsumer = new KafkaConsumer<>(getConsumerProperties(props))) {
      consumer.assign(Collections.singleton(tp));
      rawConsumer.assign(Collections.singleton(tp));
      // Test commit an offset with metadata containing a comma
      rawConsumer.commitSync(Collections.singletonMap(tp, new OffsetAndMetadata(2L, "test,test")));
      OffsetAndMetadata offsetAndMetadata = consumer.committed(tp);
      assertEquals(offsetAndMetadata.offset(), 2L);
      assertEquals(offsetAndMetadata.metadata(), "test,test");
    }
  }

  @Test
  public void testSeekAfterAssignmentChange() {
    produceRecordsWithKafkaProducer();
    Properties props = new Properties();
    // All the consumers should have the same group id.
    props.setProperty("group.id", "testSeekAfterAssignmentChange");
    // Make sure we start to consume from the beginning
    props.setProperty("auto.offset.reset", "earliest");
    // Consumer at most 100 messages per poll
    props.setProperty(ConsumerConfig.MAX_POLL_RECORDS_CONFIG, "100");
    // Set max fetch size to a small value
    props.setProperty(ConsumerConfig.MAX_PARTITION_FETCH_BYTES_CONFIG, "2000");
    LiKafkaConsumer<String, String> consumer = createConsumer(props);
    TopicPartition tp0 = new TopicPartition(TOPIC1, 0);
    TopicPartition tp1 = new TopicPartition(TOPIC1, 1);

    consumer.assign(Arrays.asList(tp0, tp1));
    // Consume some messages
    ConsumerRecords<String, String> records = null;
    while (records == null || records.isEmpty()) {
      records = consumer.poll(5000);
    }

    consumer.assign(Collections.singleton(tp1));
    records = null;
    while (records == null || records.isEmpty()) {
      records = consumer.poll(5000);
    }
    // we should be able to seek on tp 0 after assignment change.
    consumer.assign(Arrays.asList(tp0, tp1));
    assertEquals(consumer.safeOffset(tp0), null, "The safe offset for " + tp0 + " should be null now.");
    // We should be able to seek to 0 freely.
    consumer.seek(tp0, 0);
  }

  @Test
  public void testUnsubscribe() {
    produceRecordsWithKafkaProducer();
    Properties props = new Properties();
    // All the consumers should have the same group id.
    props.setProperty("group.id", "testUnsubscribe");
    // Make sure we start to consume from the beginning.
    props.setProperty("auto.offset.reset", "earliest");
    LiKafkaConsumer<String, String> consumer = createConsumer(props);
    TopicPartition tp = new TopicPartition(TOPIC1, 0);
    consumer.subscribe(Collections.singleton(TOPIC1));

    try {
      ConsumerRecords<String, String> records = null;
      while (records == null || !records.isEmpty()) {
        records = consumer.poll(5000);
      }

      // Seek forward should work.
      consumer.seek(tp, 100000L);
      // After unsubscribe an IllegalStateException should be seen.
      consumer.unsubscribe();
      try {
        consumer.seek(tp, 100000L);
        fail();
      } catch (IllegalStateException lse) {
        // let it go
      }
    } finally {
      consumer.close();
    }
  }

  /**
   * This is an aggressive rebalance test.
   * There are two consumers in the same group consuming from two topics.
   * The two topics contains mostly large messages.
   * The two consumers will change their subscription frequently to trigger rebalances.
   * The test makes sure that all the messages are consumed exactly once.
   */
  @Test
  public void testRebalance() {
    produceRecordsWithKafkaProducer();
    Properties props = new Properties();
    // All the consumers should have the same group id.
    props.setProperty(ConsumerConfig.GROUP_ID_CONFIG, "testRebalance");
    // Make sure we start to consume from the beginning.
    props.setProperty(ConsumerConfig.AUTO_OFFSET_RESET_CONFIG, "earliest");
    // Consumer at most 100 messages per poll
    props.setProperty(ConsumerConfig.MAX_POLL_RECORDS_CONFIG, "100");
    // Set max fetch size to a small value
    props.setProperty(ConsumerConfig.MAX_PARTITION_FETCH_BYTES_CONFIG, "2000");
    // Set heartbeat interval to a small value
    props.setProperty(ConsumerConfig.HEARTBEAT_INTERVAL_MS_CONFIG, "10");
    // Enable auto offset commit so the offsets will be committed during rebalance.
    props.setProperty(ConsumerConfig.ENABLE_AUTO_COMMIT_CONFIG, "true");

    props.setProperty(ConsumerConfig.CLIENT_ID_CONFIG, "consumer0");
    LiKafkaConsumer<String, String> consumer0 = createConsumer(props);

    props.setProperty(ConsumerConfig.CLIENT_ID_CONFIG, "consumer1");
    LiKafkaConsumer<String, String> consumer1 = createConsumer(props);

    final Map<String, String> messageUnseen = new ConcurrentSkipListMap<>(_messages);

    Thread thread0 = new RebalanceTestConsumerThread(consumer0, messageUnseen, 0);
    Thread thread1 = new RebalanceTestConsumerThread(consumer1, messageUnseen, 1);

    thread0.start();
    thread1.start();

    try {
      thread0.join();
      thread1.join();
    } catch (InterruptedException e) {
      // Do nothing
    } finally {
      consumer0.close();
      consumer1.close();
    }
    assertEquals(messageUnseen.size(), 0, "Messages unseen: " + messageUnseen.keySet());
  }

  /**
   * This test mimics the following sequence:
   * 1. User started a consumer to consume
   * 2. Consumer commits offset according to the message it receives.
   * 3. A consumer die/close at some point
   * 4. Another consumer in the same group starts and try to resume from committed offsets.
   * The partitions that is consumed should have many interleaved messages. After stopping and resuming consumption,
   * the consumers should not miss any message.
   * <p>
   * This test indirectly tested the following methods:
   * <li>{@link LiKafkaConsumer#subscribe(java.util.Collection)}
   * <li>{@link LiKafkaConsumer#poll(long)}
   * <li>{@link LiKafkaConsumer#commitSync()}
   * <li>{@link LiKafkaConsumer#close()}
   *
   * @throws InterruptedException
   */
  @Test
  public void testCommitAndResume() throws InterruptedException {
    produceRecordsWithKafkaProducer();
    Properties props = new Properties();
    // Make sure we start to consume from the beginning.
    props.setProperty("auto.offset.reset", "earliest");
    // All the consumers should have the same group id.
    props.setProperty("group.id", "testCommitAndResume");
    // Reduce the fetch size for each partition to make sure we will poll() multiple times.
<<<<<<< HEAD
    props.setProperty("max.partition.fetch.bytes", "6400");

=======
    props.setProperty("max.partition.fetch.bytes", "64000");
    // This test manipulates committed offsets so disable autocommit
>>>>>>> 66aa9600
    props.setProperty("enable.auto.commit", "false");
    LiKafkaConsumer<String, String> consumer = createConsumer(props);

    try {
      // Subscribe to the partitions.
      consumer.subscribe(Arrays.asList(TOPIC1, TOPIC2));

      // Create a new map to record unseen messages which initially contains all the produced _messages.
      Map<String, String> messagesUnseen = new ConcurrentSkipListMap<>(new MessageIdComparator());
      messagesUnseen.putAll(_messages);

      long startTime = System.currentTimeMillis();
      int numMessagesConsumed = 0;
      int lastCommitAndResume = 0;
      int numCommitAndResume = 0;
      Map<TopicPartition, OffsetAndMetadata> offsetMap = new HashMap<>();
      ConsumerRecords<String, String> records;
      while (!messagesUnseen.isEmpty() && startTime + 30000 > System.currentTimeMillis()) {
        records = consumer.poll(100);

        for (ConsumerRecord<String, String> record : records) {
          String messageId = messageId(record.topic(), record.partition(), record.offset());
          // We should not see any duplicate message.
          String origMessage = messagesUnseen.get(messageId);
          assertEquals(record.value(), origMessage, "Message with id \"" + messageId + "\" should be the same.");
          messagesUnseen.remove(messageId);
          offsetMap.put(new TopicPartition(record.topic(), record.partition()), new OffsetAndMetadata(record.offset() + 1));
          numMessagesConsumed++;
          // We try to stop and recreate a consumer every MESSAGE_COUNT messages and at most stop and resume 4 times.
          if (lastCommitAndResume + (NUM_PRODUCER * THREADS_PER_PRODUCER * MESSAGE_COUNT) / 4 < numMessagesConsumed &&
<<<<<<< HEAD
              numCommitAndResume < 4 && offsetMap.size() == 2 * NUM_PARTITIONS) {
=======
              numCommitAndResume < 4 && offsetMap.size() == NUM_PARTITIONS * 2) {
>>>>>>> 66aa9600
            consumer.commitSync(offsetMap);
            consumer.close();
            offsetMap.clear();
            consumer = createConsumer(props);
            consumer.subscribe(Arrays.asList(TOPIC1, TOPIC2));
            lastCommitAndResume = numMessagesConsumed;
            numCommitAndResume++;
            break;
          }
        }
      }
      assertEquals(messagesUnseen.size(), 0, "Stop and resumed " + numCommitAndResume + "times, consumed " +
          numMessagesConsumed + " messages. ");
    } finally {
      consumer.close();
    }
  }

  /**
<<<<<<< HEAD
   * Test search offset by timestamp
   */
  @Test
  public void testSearchOffsetByTimestamp() {
    Properties props = new Properties();
    // Make sure we start to consume from the beginning.
    props.setProperty("auto.offset.reset", "earliest");
    // All the consumers should have the same group id.
    props.setProperty("group.id", "testSearchOffsetByTimestamp");
    props.setProperty("enable.auto.commit", "false");
    produceRecordsWithKafkaProducer();

    try (LiKafkaConsumer<String, String> consumer = createConsumer(props)) {
      Map<TopicPartition, Long> timestampsToSearch = new HashMap<>();
      // Consume the messages with largest 10 timestamps.
      for (int i = 0; i < NUM_PARTITIONS; i++) {
        timestampsToSearch.put(new TopicPartition(TOPIC1, i), (long) MESSAGE_COUNT - 10);
      }
      consumer.assign(timestampsToSearch.keySet());
      Map<TopicPartition, OffsetAndTimestamp> offsets = consumer.offsetsForTimes(timestampsToSearch);
      for (Map.Entry<TopicPartition, OffsetAndTimestamp> entry : offsets.entrySet()) {
        consumer.seek(entry.getKey(), entry.getValue().offset());
      }

      int i = 0;
      Map<Long, Integer> messageCount = new HashMap<>();
      long start = System.currentTimeMillis();
      while (i < NUM_PRODUCER * THREADS_PER_PRODUCER * 10 && System.currentTimeMillis() < start + 20000) {
        ConsumerRecords<String, String> consumerRecords = consumer.poll(100);
        for (ConsumerRecord record : consumerRecords) {
          if (record.timestamp() >= MESSAGE_COUNT - 10) {
            int count = messageCount.getOrDefault(record.timestamp(), 0);
            messageCount.put(record.timestamp(), count + 1);
            i++;
          }
        }
      }
      assertEquals(i, NUM_PRODUCER * THREADS_PER_PRODUCER * 10);
      assertEquals(messageCount.size(), 10, "Should have consumed messages of all 10 timestamps");
      int expectedCount = NUM_PRODUCER * THREADS_PER_PRODUCER;
      for (Integer count : messageCount.values()) {
        assertEquals(count.intValue(), expectedCount, "Each partition should have " + expectedCount + " messages");
      }
    }
  }

  @Test
  public void testOffsetOutOfRange() {
    for (OffsetResetStrategy strategy : OffsetResetStrategy.values()) {
      testOffsetOutOfRangeForStrategy(strategy);
    }
  }

  private void testOffsetOutOfRangeForStrategy(OffsetResetStrategy strategy) {
    produceRecordsWithKafkaProducer();
    Properties props = new Properties();
    // Make sure we start to consume from the beginning.
    props.setProperty("auto.offset.reset", strategy.name());
    // All the consumers should have the same group id.
    props.setProperty("group.id", "testOffsetOutOfRange");

    LiKafkaConsumer<String, String> consumer = createConsumer(props);
    TopicPartition tp = new TopicPartition(TOPIC1, 0);
    try {
      consumer.assign(Collections.singleton(tp));
      ConsumerRecords<String, String> consumerRecords = ConsumerRecords.empty();
      consumer.seek(tp, 0);
      while (consumerRecords.isEmpty()) {
        consumerRecords = consumer.poll(1000);
      }
      consumer.seek(tp, 100000L);
      assertEquals(consumer.position(tp), 100000L);
      if (strategy == OffsetResetStrategy.EARLIEST) {
        long expectedOffset = consumerRecords.iterator().next().offset();
        consumerRecords = ConsumerRecords.empty();
        while (consumerRecords.isEmpty()) {
          consumerRecords = consumer.poll(1000);
        }
        assertEquals(consumerRecords.iterator().next().offset(), expectedOffset,
                     "The offset should have been reset to the earliest offset");
      } else if (strategy == OffsetResetStrategy.LATEST) {
        consumer.poll(1000);
        long expectedOffset = consumer.endOffsets(Collections.singleton(tp)).get(tp);
        assertEquals(consumer.position(tp), expectedOffset, "The offset should have been reset to the latest offset");
      } else {
        consumer.poll(1000);
        fail("OffsetOutOfRangeException should have been thrown.");
      }
    } catch (OffsetOutOfRangeException ooore) {
      if (strategy != OffsetResetStrategy.NONE) {
        fail("Should not have thrown OffsetOutOfRangeException.");
      }
    } finally {
      consumer.close();
    }
  }

  /**
=======
>>>>>>> 66aa9600
   * This method produce a bunch of messages in an interleaved way.
   * @param messages will contain both large message and ordinary messages.
   */
  private void produceMessages(ConcurrentMap<String, String> messages, String topic) throws InterruptedException {
    Properties props = new Properties();
    // Enable large messages.
    props.setProperty("large.message.enabled", "true");
    // Set segment size to 200 so we have many large messages.
    props.setProperty("max.message.segment.size", Integer.toString(MAX_SEGMENT_SIZE));
    props.setProperty("client.id", "testProducer");
    // Set batch size to 1 to make sure each message is a batch so we have a lot interleave messages.
    props.setProperty("batch.size", "1");

    // Create a few producers to make sure we have interleaved large messages.
    List<LiKafkaProducer<String, String>> producers = new ArrayList<>();
    for (int i = 0; i < NUM_PRODUCER; i++) {
      producers.add(createProducer(props));
    }
    // Let each producer have a few user threads sending messages.
    List<Thread> threads = new ArrayList<>();
    for (int i = 0; i < NUM_PRODUCER; i++) {
      for (int j = 0; j < THREADS_PER_PRODUCER; j++) {
        threads.add(new ProducerThread(producers.get(i), messages, topic));
      }
    }
    // Start user threads.
    for (Thread thread : threads) {
      thread.start();
    }
    // Wait until the user threads finish sending.
    for (Thread thread : threads) {
      thread.join();
    }
    // Close producers.
    for (LiKafkaProducer<String, String> producer : producers) {
      producer.close();
    }
  }

  private static final class MessageIdComparator implements Comparator<String> {

    @Override
    public int compare(String o1, String o2) {
      String[] parts1 = o1.split("-");
      String[] parts2 = o2.split("-");

      int diff = parts1[0].compareTo(parts2[0]);
      if (diff != 0) {
        return diff;
      }
      diff = Integer.parseInt(parts1[1]) - Integer.parseInt(parts2[1]);
      if (diff != 0) {
        return diff;
      }

      return Integer.parseInt(parts1[2]) - Integer.parseInt(parts2[2]);
    }
  }

  private class ProducerThread extends Thread {
    private final LiKafkaProducer<String, String> _producer;
    private final ConcurrentMap<String, String> _messages;
    private final String _topic;

    public ProducerThread(LiKafkaProducer<String, String> producer,
                          ConcurrentMap<String, String> messages,
                          String topic) {
      _producer = producer;
      _messages = messages;
      _topic = topic;
    }

    @Override
    public void run() {
      final Set<String> ackedMessages = new ConcurrentSkipListSet<>();
      CountDownLatch waitForProducerCallbacks = new CountDownLatch(MESSAGE_COUNT);
      for (int i = 0; i < MESSAGE_COUNT; i++) {
        // The message size is set to 100 - 1124, So we should have most of the messages to be large messages
        // while still have some ordinary size messages.
        int messageSize = 100 + _random.nextInt(1024);
        final String uuid = UUID.randomUUID().toString().replace("-", "");
        final String message = uuid + TestUtils.getRandomString(messageSize);

        _producer.send(new ProducerRecord<String, String>(_topic, null, (long) i, null, message),
            new Callback() {
              @Override
              public void onCompletion(RecordMetadata recordMetadata, Exception e) {
                // The callback should have been invoked only once.
                assertFalse(ackedMessages.contains(uuid));
                if (e == null) {
                  ackedMessages.add(uuid);
                } else {
                  e.printStackTrace();
                }
                assertNull(e);
                String messageId = messageId(recordMetadata.topic(), recordMetadata.partition(), recordMetadata.offset());
                _messages.put(messageId, message);
<<<<<<< HEAD
=======
                waitForProducerCallbacks.countDown();
>>>>>>> 66aa9600
              }
            });
        }
    }
  }

  /**
   * This is a key we use to check what records have been produced.
   */
  private static String messageId(String topic, int partition, long offset) {
    return topic + "-" + partition + "-" + offset;
  }


  private void produceRecordsWithKafkaProducer() {
    _messages = new ConcurrentSkipListMap<>();
    _random = new Random(23423423);
    try {
      produceMessages(_messages, TOPIC1);
      produceMessages(_messages, TOPIC2);
    } catch (InterruptedException e) {
      throw new RuntimeException("Message producing phase failed.", e);
    }
  }

  /** Generate the following synthetic messages in order and produce to the same partition.
   * <pre>
<<<<<<< HEAD
   * partition SYNTHETIC_PARTITION_0
   * 0: M0_SEG0 (START)
   * 1: M1_SEG0 (START)
   * 2: M2_SEG0 (START) (END)
   * 3: M3_SEG0 (START)
   * 4: M1_SEG1(END)
   * 5: M0_SEG1(END)
   * 6: M3_SEG1(END)
   * 7: M4_SEG0 (START) (END)
   * partition SYNTHETIC_PARTITION_1
   * 0: M0_SEG0 (START)
   * 1: M1_SEG0 (START)
=======
   * 0: M0_SEG0
   * 1: M1_SEG0
   * 2: M2_SEG0(END)
   * 3: M3_SEG0
   * 4: M1_SEG1(END)
   * 5: M0_SEG1(END)
   * 6: M3_SEG1(END)
   * 7: M4_SEG0(END)
>>>>>>> 66aa9600
   * </pre>
   */
  private void produceSyntheticMessages(String topic) {
    UUIDFactory uuidFactory = new UUIDFactoryImpl();
    int partition = SYNTHETIC_PARTITION;
    SimplePartitioner simplePartitioner = new SimplePartitioner() {
      @Override
      public int partition(String topic) {
        throw new IllegalStateException("Partitioner should not have been called.");
      }
    };

    MessageSplitter splitter = new MessageSplitterImpl(MAX_SEGMENT_SIZE, uuidFactory, simplePartitioner);

    Properties props = new Properties();
    props.setProperty(ProducerConfig.BOOTSTRAP_SERVERS_CONFIG, bootstrapServers());
    Producer<byte[], byte[]> producer = new KafkaProducer<>(props, new ByteArraySerializer(), new ByteArraySerializer());
    // Prepare messages.
    int twoSegmentSize = MAX_SEGMENT_SIZE + MAX_SEGMENT_SIZE / 2;
    int oneSegmentSize = MAX_SEGMENT_SIZE / 2;
    // M0, 2 segments
<<<<<<< HEAD
    UUID messageId0 = UUID.randomUUID();
    String message0 = TestUtils.getRandomString(messageSize);
    List<ProducerRecord<byte[], byte[]>> m0Segs = splitter.split(topic, SYNTHETIC_PARTITION_0, messageId0, message0.getBytes());
    // M1, 2 segments
    UUID messageId1 = UUID.randomUUID();
    String message1 = TestUtils.getRandomString(messageSize);
    List<ProducerRecord<byte[], byte[]>> m1Segs = splitter.split(topic, SYNTHETIC_PARTITION_0, messageId1, message1.getBytes());
    // M2, 1 segment
    UUID messageId2 = UUID.randomUUID();
    String message2 = TestUtils.getRandomString(MAX_SEGMENT_SIZE / 2);
    List<ProducerRecord<byte[], byte[]>> m2Segs = splitter.split(topic, SYNTHETIC_PARTITION_0, messageId2, message2.getBytes());
    // M3, 2 segment
    UUID messageId3 = UUID.randomUUID();
    String message3 = TestUtils.getRandomString(messageSize);
    List<ProducerRecord<byte[], byte[]>> m3Segs = splitter.split(topic, SYNTHETIC_PARTITION_0, messageId3, message3.getBytes());
    // M4, 1 segment
    UUID messageId4 = UUID.randomUUID();
    String message4 = TestUtils.getRandomString(MAX_SEGMENT_SIZE / 2);

    List<ProducerRecord<byte[], byte[]>> m4Segs = splitter.split(topic, SYNTHETIC_PARTITION_0, messageId4, message4.getBytes());
    // M5, 2 segments
    UUID messageId5 = UUID.randomUUID();
    String message5 = TestUtils.getRandomString(messageSize);
    List<ProducerRecord<byte[], byte[]>> m5Segs = splitter.split(topic, SYNTHETIC_PARTITION_0, messageId5, message5.getBytes());


    // Add two more segment to partition SYNTHETIC_PARTITION_1 for corner case test.
    List<ProducerRecord<byte[], byte[]>> m0SegsPartition1 = splitter.split(topic, SYNTHETIC_PARTITION_1, messageId0, message0.getBytes());
    List<ProducerRecord<byte[], byte[]>> m1SegsPartition1 = splitter.split(topic, SYNTHETIC_PARTITION_1, messageId1, message1.getBytes());

    try {
      producer.send(m0Segs.get(0)).get();
      producer.send(m1Segs.get(0)).get();
      producer.send(m2Segs.get(0)).get();
      producer.send(m3Segs.get(0)).get();
      producer.send(m1Segs.get(1)).get();
      producer.send(m0Segs.get(1)).get();
      producer.send(m3Segs.get(1)).get();
      producer.send(m4Segs.get(0)).get();
      producer.send(m5Segs.get(0)).get();
      producer.send(m5Segs.get(1)).get();

      producer.send(m0SegsPartition1.get(0)).get();
      producer.send(m1SegsPartition1.get(0)).get();

=======
    Iterator<ProducerRecord<byte[], byte[]>> m0Segs =
        createSerializedProducerRecord(0, twoSegmentSize, splitter, topic, partition).iterator();

    // M1, 2 segments
    Iterator<ProducerRecord<byte[], byte[]>> m1Segs =
        createSerializedProducerRecord(1, twoSegmentSize, splitter, topic, partition).iterator();
    // M2, 1 segment
    Iterator<ProducerRecord<byte[], byte[]>> m2Segs =
        createSerializedProducerRecord(2, oneSegmentSize, splitter, topic, partition).iterator();
    // M3, 2 segment
    Iterator<ProducerRecord<byte[], byte[]>> m3Segs =
        createSerializedProducerRecord(3, twoSegmentSize, splitter, topic, partition).iterator();
    // M4, 1 segment
    Iterator<ProducerRecord<byte[], byte[]>> m4Segs =
        createSerializedProducerRecord(4, oneSegmentSize, splitter, topic, partition).iterator();

    try {
      //This produces the sequence of records: 0, 1, 2, 3, 1, 0, 3, 4
      producer.send(m0Segs.next()).get();
      producer.send(m1Segs.next()).get();
      producer.send(m2Segs.next()).get();
      producer.send(m3Segs.next()).get();
      producer.send(m1Segs.next()).get();
      producer.send(m0Segs.next()).get();
      producer.send(m3Segs.next()).get();
      producer.send(m4Segs.next()).get();
>>>>>>> 66aa9600
    } catch (Exception e) {
      fail("Produce synthetic data failed.", e);
    }
    producer.close();
    LOG.info("Producing synthetic data on topic \"" + topic + " is complete.");
  }

  private Collection<ProducerRecord<byte[], byte[]>> createSerializedProducerRecord(int messageId,
      int messageSize, MessageSplitter splitter, String topic, int partition) {

    String message0 = TestUtils.getRandomString(messageSize);
    ExtensibleProducerRecord<byte[], byte[]> originalRecord0 =
        new ExtensibleProducerRecord<>(topic, partition, null /* timestamp */, new byte[] { (byte)  messageId},  message0.getBytes());

    Collection<ExtensibleProducerRecord<byte[], byte[]>> xRecords = splitter.split(originalRecord0);
    List<ProducerRecord<byte[], byte[]>> producerRecords = new ArrayList<>();
    HeaderParser headerParser = new HeaderParser();
    for (ExtensibleProducerRecord<byte[], byte[]> xRecord : xRecords) {
      producerRecords.add(LiKafkaProducerImpl.serializeWithHeaders(xRecord, headerParser));
    }
    return producerRecords;
  }


  private class RebalanceTestConsumerThread extends Thread {
    private final LiKafkaConsumer<String, String> _consumer;
    private final int _id;
    private final Map<String, String> _messageUnseen;
    private final TestRebalanceListener _listener;

    RebalanceTestConsumerThread(LiKafkaConsumer<String, String> consumer,
                                Map<String, String> messageUnseen,
                                int id) {
      super("consumer-thread-" + id);
      _consumer = consumer;
      _id = id;
      _messageUnseen = messageUnseen;
      _listener = new TestRebalanceListener();
    }

    private void processConsumedRecord(ConsumerRecords<String, String> records) {
      for (ConsumerRecord<String, String> record : records) {
        String messageId = messageId(record.topic(), record.partition(), record.offset());
        String origMessage = _messageUnseen.get(messageId);
        assertEquals(record.value(), origMessage, "Message should be the same. partition = " +
            record.topic() + "-" + record.partition() + ", offset = " + record.offset());
        _messageUnseen.remove(messageId);
      }
    }

    @Override
    public void run() {
      try {
        _consumer.subscribe(Arrays.asList(TOPIC1, TOPIC2), _listener);
        long startMs = System.currentTimeMillis();
        while (!_messageUnseen.isEmpty() && System.currentTimeMillis() - startMs < 30000) {
          int numConsumed = 0;
          while (numConsumed < 150 && !_messageUnseen.isEmpty() && System.currentTimeMillis() - startMs < 30000) {
            ConsumerRecords<String, String> records = _consumer.poll(10);
            numConsumed += records.count();
            processConsumedRecord(records);
          }

          // Let the consumer to change the subscriptions based on the thread id.
          if (_id % 2 == 0) {
            if (_consumer.subscription().contains(TOPIC2)) {
              _consumer.subscribe(Collections.singleton(TOPIC1), _listener);
            } else {
              _consumer.subscribe(Arrays.asList(TOPIC1, TOPIC2), _listener);
            }
          } else {
            if (_consumer.subscription().contains(TOPIC1)) {
              _consumer.subscribe(Collections.singleton(TOPIC2), _listener);
            } else {
              _consumer.subscribe(Arrays.asList(TOPIC1, TOPIC2), _listener);
            }
          }
          _listener.done = false;
          while (!_messageUnseen.isEmpty() && !_listener.done) {
            processConsumedRecord(_consumer.poll(10));
          }
        }
      } catch (Throwable t) {
        t.printStackTrace();
      }
    }

    private class TestRebalanceListener implements ConsumerRebalanceListener {
      public boolean done = false;

      @Override
      public void onPartitionsRevoked(Collection<TopicPartition> topicPartitions) {
      }

      @Override
      public void onPartitionsAssigned(Collection<TopicPartition> topicPartitions) {
        done = true;
      }
    }
  }

}<|MERGE_RESOLUTION|>--- conflicted
+++ resolved
@@ -7,11 +7,9 @@
 
 import com.linkedin.kafka.clients.largemessage.MessageSplitter;
 import com.linkedin.kafka.clients.largemessage.MessageSplitterImpl;
-<<<<<<< HEAD
-=======
-import com.linkedin.kafka.clients.largemessage.errors.OffsetNotTrackedException;
+
 import com.linkedin.kafka.clients.producer.ExtensibleProducerRecord;
->>>>>>> 66aa9600
+
 import com.linkedin.kafka.clients.producer.LiKafkaProducer;
 import com.linkedin.kafka.clients.producer.LiKafkaProducerImpl;
 import com.linkedin.kafka.clients.utils.HeaderParser;
@@ -21,17 +19,10 @@
 import com.linkedin.kafka.clients.utils.UUIDFactoryImpl;
 import com.linkedin.kafka.clients.utils.tests.AbstractKafkaClientsIntegrationTestHarness;
 import java.util.Comparator;
-<<<<<<< HEAD
 import java.util.HashSet;
-import java.util.concurrent.ConcurrentMap;
-import java.util.concurrent.ConcurrentSkipListMap;
-=======
 import java.util.Iterator;
 import java.util.concurrent.ConcurrentMap;
 import java.util.concurrent.ConcurrentSkipListMap;
-import java.util.concurrent.ConcurrentSkipListSet;
-import java.util.concurrent.CountDownLatch;
->>>>>>> 66aa9600
 import kafka.server.KafkaConfig;
 import org.apache.kafka.clients.consumer.Consumer;
 import org.apache.kafka.clients.consumer.ConsumerConfig;
@@ -52,11 +43,8 @@
 import org.apache.kafka.clients.producer.RecordMetadata;
 import org.apache.kafka.common.TopicPartition;
 import org.apache.kafka.common.serialization.ByteArraySerializer;
-<<<<<<< HEAD
-=======
 import org.slf4j.Logger;
 import org.slf4j.LoggerFactory;
->>>>>>> 66aa9600
 import org.testng.annotations.AfterMethod;
 import org.testng.annotations.BeforeMethod;
 import org.testng.annotations.Test;
@@ -74,7 +62,6 @@
 import java.util.UUID;
 import java.util.concurrent.atomic.AtomicBoolean;
 
-
 import static org.testng.Assert.assertEquals;
 import static org.testng.Assert.assertFalse;
 import static org.testng.Assert.assertNull;
@@ -96,12 +83,8 @@
   private final int THREADS_PER_PRODUCER = 2;
   private final int NUM_PARTITIONS = 4;
   private final int MAX_SEGMENT_SIZE = 200;
-<<<<<<< HEAD
   private final int SYNTHETIC_PARTITION_0 = 0;
   private final int SYNTHETIC_PARTITION_1 = 1;
-=======
-  private final int SYNTHETIC_PARTITION = 1;
->>>>>>> 66aa9600
   private ConcurrentMap<String, String> _messages;
 
   @Override
@@ -127,20 +110,9 @@
     super.tearDown();
   }
 
-<<<<<<< HEAD
-=======
   /**
-   * This test tests the seek behavior using the following synthetic data.
-   * 0: M0_SEG0(START)
-   * 1: M1_SEG0(START)
-   * 2: M2_SEG0(START)(END)
-   * 3: M3_SEG0(START)
-   * 4: M1_SEG1(END)
-   * 5: M0_SEG1(END)
-   * 6: M3_SEG1(END)
-   * 7: M4_SEG0(START)(END)
+   * This test tests the seek behavior using the synthetic data.
    */
->>>>>>> 66aa9600
   @Test
   public void testSeek() {
     String topic = "testSeek";
@@ -153,11 +125,7 @@
     // Only fetch one record at a time.
     props.setProperty(ConsumerConfig.MAX_POLL_RECORDS_CONFIG, "1");
     try (LiKafkaConsumer<String, String> consumer = createConsumer(props)) {
-<<<<<<< HEAD
       TopicPartition tp = new TopicPartition(topic, SYNTHETIC_PARTITION_0);
-=======
-      TopicPartition tp = new TopicPartition(topic, SYNTHETIC_PARTITION);
->>>>>>> 66aa9600
       consumer.assign(Collections.singleton(tp));
 
       // Now seek to message offset 0
@@ -232,14 +200,9 @@
     props.setProperty(ConsumerConfig.MAX_POLL_RECORDS_CONFIG, "1");
     LiKafkaConsumer<String, String> consumer = createConsumer(props);
     try {
-<<<<<<< HEAD
       TopicPartition tp = new TopicPartition(topic, SYNTHETIC_PARTITION_0);
       TopicPartition tp1 = new TopicPartition(topic, SYNTHETIC_PARTITION_1);
       consumer.assign(Arrays.asList(tp, tp1));
-=======
-      TopicPartition tp = new TopicPartition(topic, SYNTHETIC_PARTITION);
-      consumer.assign(Collections.singleton(tp));
->>>>>>> 66aa9600
 
       while (consumer.poll(10).isEmpty()) {
         //M2
@@ -299,17 +262,7 @@
   }
 
   /**
-   * This test tests the seekToCommitted() behavior with the following synthetic data:
-   * 0: M0_SEG0
-   * 1: M1_SEG0
-   * 2: M2_SEG0(END)
-   * 3: M3_SEG0
-   * 4: M1_SEG1(END)
-   * 5: M0_SEG1(END)
-   * 6: M3_SEG1(END)
-   * 7: M4_SEG0(END)
-   * 8: M5_SEG0
-   * 9: M5_SEG1(END)
+   * This test tests the seekToCommitted() behavior with synthetic data.
    */
   @Test
   public void testSeekToCommitted() {
@@ -325,11 +278,7 @@
     LiKafkaConsumer<String, String> consumer = createConsumer(props);
 
     try {
-<<<<<<< HEAD
       TopicPartition tp = new TopicPartition(topic, SYNTHETIC_PARTITION_0);
-=======
-      TopicPartition tp = new TopicPartition(topic, SYNTHETIC_PARTITION);
->>>>>>> 66aa9600
       consumer.assign(Collections.singleton(tp));
       assertEquals(consumer.poll(5000).count(), 1, "Should have consumed 1 message"); // M2
       consumer.commitSync();
@@ -365,11 +314,7 @@
     // Only fetch one record at a time.
     props.setProperty(ConsumerConfig.MAX_POLL_RECORDS_CONFIG, "1");
     try (LiKafkaConsumer<String, String> consumer = createConsumer(props)) {
-<<<<<<< HEAD
       TopicPartition tp = new TopicPartition(topic, SYNTHETIC_PARTITION_0);
-=======
-      TopicPartition tp = new TopicPartition(topic, SYNTHETIC_PARTITION);
->>>>>>> 66aa9600
       consumer.assign(Collections.singleton(tp));
       consumer.poll(5000); // M2
       final AtomicBoolean offsetCommitted = new AtomicBoolean(false);
@@ -575,13 +520,7 @@
     // All the consumers should have the same group id.
     props.setProperty("group.id", "testCommitAndResume");
     // Reduce the fetch size for each partition to make sure we will poll() multiple times.
-<<<<<<< HEAD
     props.setProperty("max.partition.fetch.bytes", "6400");
-
-=======
-    props.setProperty("max.partition.fetch.bytes", "64000");
-    // This test manipulates committed offsets so disable autocommit
->>>>>>> 66aa9600
     props.setProperty("enable.auto.commit", "false");
     LiKafkaConsumer<String, String> consumer = createConsumer(props);
 
@@ -612,11 +551,7 @@
           numMessagesConsumed++;
           // We try to stop and recreate a consumer every MESSAGE_COUNT messages and at most stop and resume 4 times.
           if (lastCommitAndResume + (NUM_PRODUCER * THREADS_PER_PRODUCER * MESSAGE_COUNT) / 4 < numMessagesConsumed &&
-<<<<<<< HEAD
               numCommitAndResume < 4 && offsetMap.size() == 2 * NUM_PARTITIONS) {
-=======
-              numCommitAndResume < 4 && offsetMap.size() == NUM_PARTITIONS * 2) {
->>>>>>> 66aa9600
             consumer.commitSync(offsetMap);
             consumer.close();
             offsetMap.clear();
@@ -636,7 +571,6 @@
   }
 
   /**
-<<<<<<< HEAD
    * Test search offset by timestamp
    */
   @Test
@@ -735,8 +669,6 @@
   }
 
   /**
-=======
->>>>>>> 66aa9600
    * This method produce a bunch of messages in an interleaved way.
    * @param messages will contain both large message and ordinary messages.
    */
@@ -811,8 +743,7 @@
 
     @Override
     public void run() {
-      final Set<String> ackedMessages = new ConcurrentSkipListSet<>();
-      CountDownLatch waitForProducerCallbacks = new CountDownLatch(MESSAGE_COUNT);
+      final Set<String> ackedMessages = new HashSet<>();
       for (int i = 0; i < MESSAGE_COUNT; i++) {
         // The message size is set to 100 - 1124, So we should have most of the messages to be large messages
         // while still have some ordinary size messages.
@@ -834,10 +765,6 @@
                 assertNull(e);
                 String messageId = messageId(recordMetadata.topic(), recordMetadata.partition(), recordMetadata.offset());
                 _messages.put(messageId, message);
-<<<<<<< HEAD
-=======
-                waitForProducerCallbacks.countDown();
->>>>>>> 66aa9600
               }
             });
         }
@@ -865,7 +792,6 @@
 
   /** Generate the following synthetic messages in order and produce to the same partition.
    * <pre>
-<<<<<<< HEAD
    * partition SYNTHETIC_PARTITION_0
    * 0: M0_SEG0 (START)
    * 1: M1_SEG0 (START)
@@ -878,16 +804,6 @@
    * partition SYNTHETIC_PARTITION_1
    * 0: M0_SEG0 (START)
    * 1: M1_SEG0 (START)
-=======
-   * 0: M0_SEG0
-   * 1: M1_SEG0
-   * 2: M2_SEG0(END)
-   * 3: M3_SEG0
-   * 4: M1_SEG1(END)
-   * 5: M0_SEG1(END)
-   * 6: M3_SEG1(END)
-   * 7: M4_SEG0(END)
->>>>>>> 66aa9600
    * </pre>
    */
   private void produceSyntheticMessages(String topic) {
@@ -909,53 +825,6 @@
     int twoSegmentSize = MAX_SEGMENT_SIZE + MAX_SEGMENT_SIZE / 2;
     int oneSegmentSize = MAX_SEGMENT_SIZE / 2;
     // M0, 2 segments
-<<<<<<< HEAD
-    UUID messageId0 = UUID.randomUUID();
-    String message0 = TestUtils.getRandomString(messageSize);
-    List<ProducerRecord<byte[], byte[]>> m0Segs = splitter.split(topic, SYNTHETIC_PARTITION_0, messageId0, message0.getBytes());
-    // M1, 2 segments
-    UUID messageId1 = UUID.randomUUID();
-    String message1 = TestUtils.getRandomString(messageSize);
-    List<ProducerRecord<byte[], byte[]>> m1Segs = splitter.split(topic, SYNTHETIC_PARTITION_0, messageId1, message1.getBytes());
-    // M2, 1 segment
-    UUID messageId2 = UUID.randomUUID();
-    String message2 = TestUtils.getRandomString(MAX_SEGMENT_SIZE / 2);
-    List<ProducerRecord<byte[], byte[]>> m2Segs = splitter.split(topic, SYNTHETIC_PARTITION_0, messageId2, message2.getBytes());
-    // M3, 2 segment
-    UUID messageId3 = UUID.randomUUID();
-    String message3 = TestUtils.getRandomString(messageSize);
-    List<ProducerRecord<byte[], byte[]>> m3Segs = splitter.split(topic, SYNTHETIC_PARTITION_0, messageId3, message3.getBytes());
-    // M4, 1 segment
-    UUID messageId4 = UUID.randomUUID();
-    String message4 = TestUtils.getRandomString(MAX_SEGMENT_SIZE / 2);
-
-    List<ProducerRecord<byte[], byte[]>> m4Segs = splitter.split(topic, SYNTHETIC_PARTITION_0, messageId4, message4.getBytes());
-    // M5, 2 segments
-    UUID messageId5 = UUID.randomUUID();
-    String message5 = TestUtils.getRandomString(messageSize);
-    List<ProducerRecord<byte[], byte[]>> m5Segs = splitter.split(topic, SYNTHETIC_PARTITION_0, messageId5, message5.getBytes());
-
-
-    // Add two more segment to partition SYNTHETIC_PARTITION_1 for corner case test.
-    List<ProducerRecord<byte[], byte[]>> m0SegsPartition1 = splitter.split(topic, SYNTHETIC_PARTITION_1, messageId0, message0.getBytes());
-    List<ProducerRecord<byte[], byte[]>> m1SegsPartition1 = splitter.split(topic, SYNTHETIC_PARTITION_1, messageId1, message1.getBytes());
-
-    try {
-      producer.send(m0Segs.get(0)).get();
-      producer.send(m1Segs.get(0)).get();
-      producer.send(m2Segs.get(0)).get();
-      producer.send(m3Segs.get(0)).get();
-      producer.send(m1Segs.get(1)).get();
-      producer.send(m0Segs.get(1)).get();
-      producer.send(m3Segs.get(1)).get();
-      producer.send(m4Segs.get(0)).get();
-      producer.send(m5Segs.get(0)).get();
-      producer.send(m5Segs.get(1)).get();
-
-      producer.send(m0SegsPartition1.get(0)).get();
-      producer.send(m1SegsPartition1.get(0)).get();
-
-=======
     Iterator<ProducerRecord<byte[], byte[]>> m0Segs =
         createSerializedProducerRecord(0, twoSegmentSize, splitter, topic, partition).iterator();
 
@@ -972,6 +841,16 @@
     Iterator<ProducerRecord<byte[], byte[]>> m4Segs =
         createSerializedProducerRecord(4, oneSegmentSize, splitter, topic, partition).iterator();
 
+    // M5, 2 segments
+    UUID messageId5 = UUID.randomUUID();
+    String message5 = TestUtils.getRandomString(messageSize);
+    Iterator<ProducerRecord<byte[], byte[]>> m5Segs = createSerializedProducerRecord(topic, SYNTHETIC_PARTITION_0, messageId5, message5.getBytes());
+
+    // Add two more segment to partition SYNTHETIC_PARTITION_1 for corner case test.
+    Iterator<ProducerRecord<byte[], byte[]>> m0SegsPartition1 = createSerializedProducerRecord(topic, SYNTHETIC_PARTITION_1, messageId0, message0.getBytes());
+    Iterator<ProducerRecord<byte[], byte[]>> m1SegsPartition1 = createSerializedProducerRecord(topic, SYNTHETIC_PARTITION_1, messageId1, message1.getBytes());
+
+
     try {
       //This produces the sequence of records: 0, 1, 2, 3, 1, 0, 3, 4
       producer.send(m0Segs.next()).get();
@@ -982,7 +861,9 @@
       producer.send(m0Segs.next()).get();
       producer.send(m3Segs.next()).get();
       producer.send(m4Segs.next()).get();
->>>>>>> 66aa9600
+      producer.send(m5Segs.next()).get();
+      producer.send(m5Segs.next()).get();
+      producer.send(
     } catch (Exception e) {
       fail("Produce synthetic data failed.", e);
     }
