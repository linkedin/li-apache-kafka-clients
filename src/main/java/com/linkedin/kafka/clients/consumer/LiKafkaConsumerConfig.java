--- conflicted
+++ resolved
@@ -38,15 +38,12 @@
   public static final String AUTO_COMMIT_INTERVAL_MS_CONFIG = ConsumerConfig.AUTO_COMMIT_INTERVAL_MS_CONFIG;
   public static final String AUTO_OFFSET_RESET_CONFIG = ConsumerConfig.AUTO_OFFSET_RESET_CONFIG;
 
-<<<<<<< HEAD
-  private static final String MESSAGE_ASSEMBLER_BUFFER_CAPACITY_DOC = "The maximum number of bytes the message assembler " +
-=======
   public static final String LI_KAFKA_MAGIC_DOC = "Configures the magic number that is used to distinguish a " +
     " message produced by " + LiKafkaProducer.class.getName() + ".  Probably you don't want to configure this unless you " +
     " are getting collisions between the default magic number and your data.  Format is hexadecimal string. No 0x prefix.";
 
   public static final String MESSAGE_ASSEMBLER_BUFFER_CAPACITY_DOC = "The maximum number of bytes the message assembler " +
->>>>>>> 66aa9600
+
       " uses to buffer the incomplete large message segments. The capacity is shared by messages from all the topics. " +
       "If the capacity of the message assembler has been reached, the consumer will drop the oldest incomplete message " +
       "in the buffer.";
@@ -73,13 +70,8 @@
 
   private static final String VALUE_DESERIALIZER_CLASS_DOC = "The value deserializer class for the consumer.";
 
-<<<<<<< HEAD
-  private static final String SEGMENT_DESERIALIZER_CLASS_DOC = "The class used to deserialize the large message segments.";
 
-  private static final String AUDITOR_CLASS_DOC = "The auditor class to use for the consumer";
-=======
   public static final String AUDITOR_CLASS_DOC = "The auditor class to use for the consumer";
->>>>>>> 66aa9600
 
   private static final String ENABLE_AUTO_COMMIT_DOC = "If true the consumer's offset will be periodically committed in" +
       " the background.";
@@ -143,21 +135,16 @@
                 "30000",
                 Importance.LOW,
                 AUTO_COMMIT_INTERVAL_MS_DOC)
-<<<<<<< HEAD
         .define(AUTO_OFFSET_RESET_CONFIG,
                 Type.STRING,
                 "none",
                 Importance.MEDIUM,
-                AUTO_OFFSET_RESET_DOC);
-=======
+                AUTO_OFFSET_RESET_DOC)
         .define(LI_KAFKA_MAGIC_CONFIG,
                 Type.STRING,
                 HeaderParser.defaultMagicAsString(),
                 Importance.LOW,
                 LI_KAFKA_MAGIC_DOC);
-
->>>>>>> 66aa9600
-
   }
 
   public LiKafkaConsumerConfig(Map<?, ?> props) {
