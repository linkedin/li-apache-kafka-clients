/*
 * Copyright 2017 LinkedIn Corp. Licensed under the BSD 2-Clause License (the "License").  See License in the project root for license information.
 */

package com.linkedin.kafka.clients.consumer;

import com.linkedin.kafka.clients.auditing.AuditType;
import com.linkedin.kafka.clients.largemessage.ConsumerRecordsProcessor;
import com.linkedin.kafka.clients.largemessage.DeliveredMessageOffsetTracker;
import com.linkedin.kafka.clients.largemessage.MessageAssembler;
import com.linkedin.kafka.clients.largemessage.MessageAssemblerImpl;
import com.linkedin.kafka.clients.auditing.Auditor;
import com.linkedin.kafka.clients.utils.HeaderParser;
import com.linkedin.kafka.clients.utils.LiKafkaClientsUtils;
<<<<<<< HEAD
import java.util.Collections;
import java.util.Locale;
import java.util.concurrent.atomic.AtomicInteger;
=======
import java.nio.ByteBuffer;
>>>>>>> 66aa9600
import org.apache.kafka.clients.consumer.Consumer;
import org.apache.kafka.clients.consumer.ConsumerConfig;
import org.apache.kafka.clients.consumer.ConsumerRebalanceListener;
import org.apache.kafka.clients.consumer.ConsumerRecord;
import org.apache.kafka.clients.consumer.ConsumerRecords;
import org.apache.kafka.clients.consumer.KafkaConsumer;
import org.apache.kafka.clients.consumer.NoOffsetForPartitionException;
import org.apache.kafka.clients.consumer.OffsetAndMetadata;
import org.apache.kafka.clients.consumer.OffsetAndTimestamp;
import org.apache.kafka.clients.consumer.OffsetCommitCallback;
import org.apache.kafka.clients.consumer.OffsetOutOfRangeException;
import org.apache.kafka.clients.consumer.OffsetResetStrategy;
import org.apache.kafka.clients.consumer.internals.NoOpConsumerRebalanceListener;
import org.apache.kafka.common.Metric;
import org.apache.kafka.common.MetricName;
import org.apache.kafka.common.PartitionInfo;
import org.apache.kafka.common.TopicPartition;
import org.apache.kafka.common.serialization.ByteArrayDeserializer;
import org.apache.kafka.common.serialization.Deserializer;
import org.slf4j.Logger;
import org.slf4j.LoggerFactory;

import java.util.ArrayList;
import java.util.Collection;
import java.util.HashMap;
import java.util.HashSet;
import java.util.List;
import java.util.Map;
import java.util.Properties;
import java.util.Set;
import java.util.regex.Pattern;

/**
 * The implementation of {@link LiKafkaConsumer}
 * LiKafkaConsumerImpl wraps an underlying {@link KafkaConsumer}. On top of that, LiKafkaConsumerImpl provides the
 * additional functions of handling large messages
 * (@see <a href=http://www.slideshare.net/JiangjieQin/handle-large-messages-in-apache-kafka-58692297>design details</a>)
 * and auditing.
 * <p>
 * Creating a LiKafkaConsumerImpl is very similar to creating a {@link KafkaConsumer}. Besides the configurations
 * required by {@link KafkaConsumer}, LiKafkaConsumerImpl takes the following additional configurations for handling
 * large messages:
 * <ul>
 * <li>message.assembler.buffer.capacity</li>
 * <li>message.assembler.expiration.offset.gap</li>
 * <li>max.tracked.messages.per.partition</li>
 * <li>exception.on.message.dropped</li>
 * </ul>
 * and it also takes a "auditor.class" configuration for auditing. (see {@link LiKafkaConsumerConfig} for more
 * configuration details).
 */
public class LiKafkaConsumerImpl<K, V> implements LiKafkaConsumer<K, V> {
  private static final Logger LOG = LoggerFactory.getLogger(LiKafkaConsumerImpl.class);
  private final Consumer<byte[], byte[]> _kafkaConsumer;
  private final ConsumerRecordsProcessor _consumerRecordsProcessor;
  private final LiKafkaConsumerRebalanceListener<K, V> _consumerRebalanceListener;
  private final LiKafkaOffsetCommitCallback _offsetCommitCallback;
  private final boolean _autoCommitEnabled;
  private final long _autoCommitInterval;
  private final OffsetResetStrategy _offsetResetStrategy;
  private long _lastAutoCommitMs;
  private final Deserializer<K> _keyDeserializer;
  private final Deserializer<V> _valueDeserializer;
  private final Auditor<K, V> _auditor;
  private final HeaderParser _headerParser;

  public LiKafkaConsumerImpl(Properties props) {
    this(new LiKafkaConsumerConfig(props), null, null, null);
  }

  public LiKafkaConsumerImpl(Map<String, Object> configs) {
    this(new LiKafkaConsumerConfig(configs), null, null, null);
  }

  public LiKafkaConsumerImpl(Map<String, Object> configs,
                             Deserializer<K> keyDeserializer,
                             Deserializer<V> valueDeserializer,
                             Auditor<K, V> consumerAuditor) {
    this(new LiKafkaConsumerConfig(configs), keyDeserializer, valueDeserializer, consumerAuditor);
  }

  @SuppressWarnings("unchecked")
  private LiKafkaConsumerImpl(LiKafkaConsumerConfig configs,
<<<<<<< HEAD
                              Deserializer<K> keyDeserializer,
                              Deserializer<V> valueDeserializer,
                              Deserializer<LargeMessageSegment> largeMessageSegmentDeserializer,
                              Auditor<K, V> consumerAuditor) {
=======
                             Deserializer<K> keyDeserializer,
                             Deserializer<V> valueDeserializer,
                             Auditor<K, V> consumerAuditor) {
>>>>>>> 66aa9600

    _autoCommitEnabled = configs.getBoolean(ConsumerConfig.ENABLE_AUTO_COMMIT_CONFIG);
    _autoCommitInterval = configs.getInt(ConsumerConfig.AUTO_COMMIT_INTERVAL_MS_CONFIG);
    _offsetResetStrategy =
        OffsetResetStrategy.valueOf(configs.getString(ConsumerConfig.AUTO_OFFSET_RESET_CONFIG).toUpperCase(Locale.ROOT));
    _lastAutoCommitMs = System.currentTimeMillis();
    // We need to set the auto commit to false in KafkaConsumer because it is not large message aware.
    ByteArrayDeserializer byteArrayDeserializer = new ByteArrayDeserializer();
    _kafkaConsumer = new KafkaConsumer<>(configs.configForVanillaConsumer(),
                                         byteArrayDeserializer,
                                         byteArrayDeserializer);

    // Instantiate message assembler if needed.
    int messageAssemblerCapacity = configs.getInt(LiKafkaConsumerConfig.MESSAGE_ASSEMBLER_BUFFER_CAPACITY_CONFIG);
    int messageAssemblerExpirationOffsetGap = configs.getInt(LiKafkaConsumerConfig.MESSAGE_ASSEMBLER_EXPIRATION_OFFSET_GAP_CONFIG);
    boolean exceptionOnMessageDropped = configs.getBoolean(LiKafkaConsumerConfig.EXCEPTION_ON_MESSAGE_DROPPED_CONFIG);
    MessageAssembler assembler = new MessageAssemblerImpl(messageAssemblerCapacity, messageAssemblerExpirationOffsetGap,
<<<<<<< HEAD
                                                          exceptionOnMessageDropped, segmentDeserializer);
=======
        exceptionOnMessageDropped);
>>>>>>> 66aa9600

    // Instantiate delivered message offset tracker if needed.
    int maxTrackedMessagesPerPartition = configs.getInt(LiKafkaConsumerConfig.MAX_TRACKED_MESSAGES_PER_PARTITION_CONFIG);
    DeliveredMessageOffsetTracker messageOffsetTracker = new DeliveredMessageOffsetTracker(maxTrackedMessagesPerPartition);

    // Instantiate auditor if needed.
    _auditor = consumerAuditor != null ? consumerAuditor :
        configs.getConfiguredInstance(LiKafkaConsumerConfig.AUDITOR_CLASS_CONFIG, Auditor.class);
    _auditor.configure(configs.originals());
    _auditor.start();

    // Instantiate key and value deserializer if needed.
    _keyDeserializer = keyDeserializer != null ? keyDeserializer :
        configs.getConfiguredInstance(ConsumerConfig.KEY_DESERIALIZER_CLASS_CONFIG, Deserializer.class);
    _keyDeserializer.configure(configs.originals(), true);
    _valueDeserializer = valueDeserializer != null ? valueDeserializer :
        configs.getConfiguredInstance(ConsumerConfig.VALUE_DESERIALIZER_CLASS_CONFIG, Deserializer.class);
    _valueDeserializer.configure(configs.originals(), false);

    // Instantiate consumer record processor
<<<<<<< HEAD
    _consumerRecordsProcessor = new ConsumerRecordsProcessor<>(assembler, kDeserializer, vDeserializer,
                                                               messageOffsetTracker, auditor);
=======
    _consumerRecordsProcessor = new ConsumerRecordsProcessor(assembler, messageOffsetTracker);
>>>>>>> 66aa9600

    // Instantiate consumer rebalance listener
    _consumerRebalanceListener = new LiKafkaConsumerRebalanceListener<>(_consumerRecordsProcessor,
                                                                        this, _autoCommitEnabled);

    // Instantiate offset commit callback.
    _offsetCommitCallback = new LiKafkaOffsetCommitCallback();

    _headerParser = new HeaderParser(configs.getString(LiKafkaConsumerConfig.LI_KAFKA_MAGIC_CONFIG));
  }

  @Override
  public Set<TopicPartition> assignment() {
    return _kafkaConsumer.assignment();
  }

  @Override
  public Set<String> subscription() {
    return _kafkaConsumer.subscription();
  }

  @Override
  public void subscribe(Collection<String> topics) {
    subscribe(topics, new NoOpConsumerRebalanceListener());
  }

  @Override
  public void subscribe(Collection<String> topics, ConsumerRebalanceListener callback) {
    Set<String> newSubscription = new HashSet<>(topics);
    // TODO: This is a hot fix for KAFKA-3664 and should be removed after the issue is fixed.
    commitSync();
    for (TopicPartition tp : _kafkaConsumer.assignment()) {
      if (!newSubscription.contains(tp.topic())) {
        _consumerRecordsProcessor.clear(tp);
      }
    }
    _consumerRebalanceListener.setUserListener(callback);
    _kafkaConsumer.subscribe(new ArrayList<>(topics), _consumerRebalanceListener);
  }

  @Override
  public void assign(Collection<TopicPartition> partitions) {
    Set<TopicPartition> partitionSet = new HashSet<>(partitions);
    for (TopicPartition tp : assignment()) {
      if (!partitionSet.contains(tp)) {
        _consumerRecordsProcessor.clear(tp);
      }
    }
    _kafkaConsumer.assign(partitions);
  }

  @Override
  public void subscribe(Pattern pattern, ConsumerRebalanceListener callback) {
    if (callback != null) {
      _consumerRebalanceListener.setUserListener(callback);
    }
    _kafkaConsumer.subscribe(pattern, _consumerRebalanceListener);
  }

  @Override
  public void unsubscribe() {
    // Clear all the state of the topic in consumer record processor.
    _consumerRecordsProcessor.clear();
    _kafkaConsumer.unsubscribe();
  }

  @Override
  public ConsumerRecords<K, V> poll(long timeout) {
    long startMs = System.currentTimeMillis();
    Collection<ExtensibleConsumerRecord<byte[], byte[]>> xRecords;
    // We will keep polling until timeout.
    long now = startMs;
    long expireMs = startMs + timeout;
    do {
      if (_autoCommitEnabled && now > _lastAutoCommitMs + _autoCommitInterval) {
        commitAsync();
        _lastAutoCommitMs = now;
      }
<<<<<<< HEAD
      ConsumerRecords<byte[], byte[]> rawRecords = ConsumerRecords.empty();
      try {
         rawRecords = _kafkaConsumer.poll(expireMs - now);
      } catch (OffsetOutOfRangeException | NoOffsetForPartitionException oe) {
        switch (_offsetResetStrategy) {
          case EARLIEST:
            _kafkaConsumer.seekToBeginning(oe.partitions());
            oe.partitions().forEach(_consumerRecordsProcessor::clear);
            break;
          case LATEST:
            _kafkaConsumer.seekToEnd(oe.partitions());
            oe.partitions().forEach(_consumerRecordsProcessor::clear);
            break;
          default:
            throw oe;
        }
      }
      // Check if we have enough high watermark for a partition. The high watermark is cleared during rebalance.
      // We make this check so that after rebalance we do not deliver duplicate messages to the user.
=======
      ConsumerRecords<byte[], byte[]> rawRecords = _kafkaConsumer.poll(expireMs - now);

      // Check if we have enough consumer high watermark for a partition. The consumer high watermark is cleared during
      // rebalance. We make this check so that after rebalance we do not deliver duplicate messages to the user.
>>>>>>> 66aa9600
      if (!rawRecords.isEmpty() && _consumerRecordsProcessor.numConsumerHighWaterMarks() < assignment().size()) {
        for (TopicPartition tp : rawRecords.partitions()) {
          if (_consumerRecordsProcessor.consumerHighWaterMarkForPartition(tp) == null) {
            OffsetAndMetadata offsetAndMetadata = committed(tp);
            if (offsetAndMetadata != null) {
              long hw = offsetAndMetadata.offset();
              _consumerRecordsProcessor.setPartitionConsumerHighWaterMark(tp, hw);
            }
          }
        }
      }

      xRecords = toXRecords(rawRecords);
      xRecords = _consumerRecordsProcessor.process(xRecords);

      now = System.currentTimeMillis();
    } while (xRecords.isEmpty() && now < startMs + timeout);

    Map<TopicPartition, List<ConsumerRecord<K, V>>> consumerRecordsMap = new HashMap<>();
    for (ExtensibleConsumerRecord<byte[], byte[]> xRecord : xRecords) {
      ExtensibleConsumerRecord<K, V> userRecord = deserialize(xRecord);
      if (_auditor != null) {
        long totalBytes = userRecord.headersSize() + userRecord.serializedKeySize() + userRecord.serializedValueSize();
        _auditor.record(userRecord.topic(), userRecord.key(), userRecord.value(), userRecord.timestamp(), 1L, totalBytes,
            AuditType.SUCCESS);
      }

      TopicPartition topicPartition = new TopicPartition(userRecord.topic(), userRecord.partition());
      List<ConsumerRecord<K, V>> listForTopicPartition = consumerRecordsMap.get(topicPartition);
      if (listForTopicPartition == null) {
        listForTopicPartition = new ArrayList<>();
        consumerRecordsMap.put(topicPartition, listForTopicPartition);
      }

      listForTopicPartition.add(userRecord);
    }

    ConsumerRecords<K, V> consumerRecords = new ConsumerRecords<>(consumerRecordsMap);
    return consumerRecords;
  }

  private ExtensibleConsumerRecord<K, V> deserialize(ExtensibleConsumerRecord<byte[], byte[]> record) {
    K key = _keyDeserializer.deserialize(record.topic(), record.key());
    V value = _valueDeserializer.deserialize(record.topic(), record.value());
    ExtensibleConsumerRecord<K, V> deserializedRecord =
        new ExtensibleConsumerRecord<>(record.topic(), record.partition(), record.offset(),
            record.timestamp(), record.timestampType(),
            record.checksum(),
            record.serializedKeySize(), record.serializedValueSize(),
            key, value,
            record.headers(), record.headersSize());
    return deserializedRecord;
  }

  private List<ExtensibleConsumerRecord<byte[], byte[]>> toXRecords(ConsumerRecords<byte[], byte[]> rawRecords) {
    List<ExtensibleConsumerRecord<byte[], byte[]>> xRecords = new ArrayList<>(rawRecords.count());
    for (ConsumerRecord<byte[], byte[]> rawRecord : rawRecords) {
      xRecords.add(toXRecord(rawRecord));
    }
    return xRecords;
  }

  private ExtensibleConsumerRecord<byte[], byte[]> toXRecord(ConsumerRecord<byte[], byte[]> rawRecord) {
    ByteBuffer rawByteBuffer = ByteBuffer.wrap(rawRecord.value() == null ? new byte[0] : rawRecord.value());
    if (!_headerParser.isHeaderMessage(rawByteBuffer)) {
      return new ExtensibleConsumerRecord<>(rawRecord.topic(), rawRecord.partition(), rawRecord.offset(), rawRecord.timestamp(), rawRecord.timestampType(),
          rawRecord.checksum(), rawRecord.serializedKeySize(), rawRecord.serializedValueSize(), rawRecord.key(), rawRecord.value(), null, 0);
    }

    int headerSize = rawByteBuffer.getInt();
    rawByteBuffer.limit(rawByteBuffer.position() + headerSize);
    ByteBuffer headerByteBuffer = rawByteBuffer.slice();
    LazyHeaderListMap headers = new LazyHeaderListMap(headerByteBuffer);
    rawByteBuffer.position(headerSize + _headerParser.magicSize() + 4);
    rawByteBuffer.limit(rawByteBuffer.capacity());
    int valueSize = rawByteBuffer.getInt();
    byte[] value = new byte[valueSize];
    rawByteBuffer.get(value);

    if (rawByteBuffer.hasRemaining()) {
      throw new IllegalStateException("Failed to consume all bytes in message buffer.");
    }
    //TODO: recompute checksum?
    return new ExtensibleConsumerRecord<>(rawRecord.topic(), rawRecord.partition(), rawRecord.offset(), rawRecord.timestamp(),
        rawRecord.timestampType(), rawRecord.checksum(), rawRecord.serializedKeySize(), valueSize, rawRecord.key(),
         value, headers, headerSize + _headerParser.magicSize() /* magic size*/);
  }

  @Override
  public void commitSync() {
    // Preserve the high watermark.
    commitOffsets(currentOffsetAndMetadataMap(), false, null, true);
  }

  @Override
  public void commitSync(Map<TopicPartition, OffsetAndMetadata> offsets) {
    // ignore the high watermark.
    commitOffsets(offsets, true, null, true);
  }

  @Override
  public void commitAsync() {
    commitOffsets(currentOffsetAndMetadataMap(), false, null, false);
  }

  @Override
  public void commitAsync(OffsetCommitCallback callback) {
    // preserve the high watermark.
    commitOffsets(currentOffsetAndMetadataMap(), false, callback, false);
  }

  @Override
  public void commitAsync(Map<TopicPartition, OffsetAndMetadata> offsets, OffsetCommitCallback callback) {
    // Ignore the high watermark.
    commitOffsets(offsets, false, null, true);
  }

  // Private function to avoid duplicate code.
  private void commitOffsets(Map<TopicPartition, OffsetAndMetadata> offsets,
                             boolean ignoreConsumerHighWatermark,
                             OffsetCommitCallback callback,
                             boolean sync) {
    Map<TopicPartition, OffsetAndMetadata> offsetsToCommit = getOffsetsToCommit(offsets, ignoreConsumerHighWatermark);
    if (sync) {
      LOG.trace("Committing offsets synchronously: {}", offsetsToCommit);
      _kafkaConsumer.commitSync(offsetsToCommit);
    } else {
      LOG.trace("Committing offsets asynchronously: {}", offsetsToCommit);
      _offsetCommitCallback.setUserCallback(callback);
      _kafkaConsumer.commitAsync(offsetsToCommit, _offsetCommitCallback);
    }
  }

  @Override
  public void seek(TopicPartition partition, long offset) {
    // The offset seeks is a complicated case, there are four situations to be handled differently.
    // 1. Before the earliest consumed message. An OffsetNotTrackedException will be thrown in this case.
    // 2. At or after the earliest consumed message but before the first delivered message. We will seek to the earliest
    //    tracked offset in this case to avoid losing messages.
    // 3. After the first delivered message but before the last delivered message, we seek to the safe offset of the
    //    closest delivered message before the sought to offset.
    // 4. After the lastDelivered message. We seek to the user provided offset.
    //
    // In addition, there are two special cases we can handle more intelligently.
    // 5. User seeks to the last committed offsets. We will reload the committed information instead of naively seeking
    //    in this case.
    // 6. User seeks to the current position. Do nothing, i.e. not clean up the internal information.
    Long lastDeliveredFromPartition = _consumerRecordsProcessor.delivered(partition);
    // Do nothing if user wants to seek to the last delivered + 1.
    if (lastDeliveredFromPartition != null && offset == lastDeliveredFromPartition + 1) {
      // Case 6
      return;
    }
    OffsetAndMetadata committed = committed(partition);
    if (committed != null && committed.offset() == offset) {
      // Case 5: If the user is seeking to the last committed offset, we use the last committed information.
      seekToCommitted(Collections.singleton(partition));
    } else {
      // Now we really need to seek. We only do the sanity check if the user is seeking backward. If user is seeking
      // forward, there is no large message awareness.
      Long offsetToSeek = offset;
      // Case 4 if the following if statement is false
      if (lastDeliveredFromPartition != null && offset <= lastDeliveredFromPartition) {
        // We need to seek to the smaller one of the starting offset and safe offset to ensure we do not lose
        // any message starting from that offset.
        Long closestDeliveredBeforeOffset = _consumerRecordsProcessor.closestDeliveredUpTo(partition, offset);
        if (closestDeliveredBeforeOffset != null && closestDeliveredBeforeOffset == offset) {
          // Case 2
          offsetToSeek = Math.min(_consumerRecordsProcessor.startingOffset(partition, offset),
                                  _consumerRecordsProcessor.safeOffset(partition, offset));
        } else if (closestDeliveredBeforeOffset != null && closestDeliveredBeforeOffset < offset) {
          // case 3
          offsetToSeek = _consumerRecordsProcessor.safeOffset(partition, closestDeliveredBeforeOffset);
        } else {
          // Case 1
          // If there is no recently delivered offset, we use the earliest tracked offset.
          offsetToSeek = _consumerRecordsProcessor.earliestTrackedOffset(partition);
          assert offsetToSeek != null;
        }
      }
      _kafkaConsumer.seek(partition, offsetToSeek);
      _consumerRecordsProcessor.clear(partition);
      // We set the low watermark of this partition to the offset to seek so the messages with smaller offset
      // won't be delivered to user.
      _consumerRecordsProcessor.setPartitionConsumerHighWaterMark(partition, offset);
    }
  }

  @Override
  public void seekToBeginning(Collection<TopicPartition> partitions) {
    _kafkaConsumer.seekToBeginning(partitions);
    for (TopicPartition tp : partitions) {
      _consumerRecordsProcessor.clear(tp);
    }
  }

  @Override
  public void seekToEnd(Collection<TopicPartition> partitions) {
    _kafkaConsumer.seekToEnd(partitions);
    for (TopicPartition tp : partitions) {
      _consumerRecordsProcessor.clear(tp);
    }
  }

  @Override
  public void seekToCommitted(Collection<TopicPartition> partitions) {
    for (TopicPartition tp : partitions) {
      OffsetAndMetadata offsetAndMetadata = _kafkaConsumer.committed(tp);
      if (offsetAndMetadata == null) {
        throw new NoOffsetForPartitionException(tp);
      }
      _kafkaConsumer.seek(tp, offsetAndMetadata.offset());
      _consumerRecordsProcessor.clear(tp);
      Long hw = LiKafkaClientsUtils.offsetFromWrappedMetadata(offsetAndMetadata.metadata());
      if (hw == null) {
        hw = offsetAndMetadata.offset();
      }
      _consumerRecordsProcessor.setPartitionConsumerHighWaterMark(tp, hw);
    }
  }

  @Override
  public long position(TopicPartition partition) {
    // Not handling large message here. The position will be actual position.
    return _kafkaConsumer.position(partition);
  }

  @Override
  public OffsetAndMetadata committed(TopicPartition partition) {
    // Not handling large message here. The committed will be the actual committed value.
    // The returned metadata includes the user committed offset and the user committed metadata, separated by the
    // first comma.
    OffsetAndMetadata offsetAndMetadata = _kafkaConsumer.committed(partition);
    if (offsetAndMetadata != null) {
      String rawMetadata = offsetAndMetadata.metadata();
      Long userOffset = LiKafkaClientsUtils.offsetFromWrappedMetadata(rawMetadata);
      String userMetadata;
      if (userOffset == null) {
        userOffset = offsetAndMetadata.offset();
        userMetadata = offsetAndMetadata.metadata();
      } else {
        userMetadata = LiKafkaClientsUtils.metadataFromWrappedMetadata(rawMetadata);
      }
      offsetAndMetadata = new OffsetAndMetadata(userOffset, userMetadata);
    }
    return offsetAndMetadata;
  }

  @Override
  public Long committedSafeOffset(TopicPartition tp) {
    OffsetAndMetadata rawOffsetAndMetadata = _kafkaConsumer.committed(tp);
    if (rawOffsetAndMetadata == null || rawOffsetAndMetadata.metadata().isEmpty()) {
      return null;
    }
    return rawOffsetAndMetadata.offset();
  }

  @Override
  public Map<MetricName, ? extends Metric> metrics() {
    return _kafkaConsumer.metrics();
  }

  @Override
  public List<PartitionInfo> partitionsFor(String topic) {
    return _kafkaConsumer.partitionsFor(topic);
  }

  @Override
  public Map<String, List<PartitionInfo>> listTopics() {
    return _kafkaConsumer.listTopics();
  }

  @Override
  public Set<TopicPartition> paused() {
    return _kafkaConsumer.paused();
  }

  @Override
  public void pause(Collection<TopicPartition> partitions) {
    _kafkaConsumer.pause(partitions);
  }

  @Override
  public void resume(Collection<TopicPartition> partitions) {
    _kafkaConsumer.resume(partitions);
  }

  @Override
  public Map<TopicPartition, OffsetAndTimestamp> offsetsForTimes(Map<TopicPartition, Long> timestampsToSearch) {
    return _kafkaConsumer.offsetsForTimes(timestampsToSearch);
  }

  @Override
  public Map<TopicPartition, Long> beginningOffsets(Collection<TopicPartition> partitions) {
    return _kafkaConsumer.beginningOffsets(partitions);
  }

  @Override
  public Map<TopicPartition, Long> endOffsets(Collection<TopicPartition> partitions) {
    return _kafkaConsumer.endOffsets(partitions);
  }

  @Override
  public Long safeOffset(TopicPartition tp, long messageOffset) {
    return _consumerRecordsProcessor.safeOffset(tp, messageOffset);
  }

  @Override
  public Long safeOffset(TopicPartition tp) {
    return _consumerRecordsProcessor.safeOffset(tp);
  }

  @Override
  public Map<TopicPartition, Long> safeOffsets() {
    Map<TopicPartition, Long> safeOffsets = new HashMap<>();
    for (Map.Entry<TopicPartition, OffsetAndMetadata> entry : _consumerRecordsProcessor.safeOffsetsToCommit().entrySet()) {
      safeOffsets.put(entry.getKey(), entry.getValue().offset());
    }
    return safeOffsets;
  }

  @Override
  public void close() {
    if (_autoCommitEnabled) {
      commitSync();
    }
    _kafkaConsumer.close();
    _consumerRecordsProcessor.close();
    _auditor.close();
    _keyDeserializer.close();
    _valueDeserializer.close();
  }

  @Override
  public void wakeup() {
    _kafkaConsumer.wakeup();
  }

  /**
   * Helper function to get the large message aware TopicPartition to OffsetAndMetadata mapping.
   *
   * @param offsets The user provided TopicPartition to OffsetsAndMetadata mapping.
   * @return The translated large message aware TopicPartition to OffsetAndMetadata mapping.
   */
  private Map<TopicPartition, OffsetAndMetadata> getOffsetsToCommit(Map<TopicPartition, OffsetAndMetadata> offsets,
                                                                    boolean ignoreHighWaterMark) {
    Map<TopicPartition, OffsetAndMetadata> offsetsToCommit =
        _consumerRecordsProcessor.safeOffsetsToCommit(offsets, ignoreHighWaterMark);
    // If user did not consume any message before the first commit, in this case user will pass in the last
    // committed message offsets. We simply use the last committed safe offset.
    for (Map.Entry<TopicPartition, OffsetAndMetadata> entry : offsets.entrySet()) {
      OffsetAndMetadata committed = _kafkaConsumer.committed(entry.getKey());
      if (committed != null) {
        Long committedUserOffset = LiKafkaClientsUtils.offsetFromWrappedMetadata(committed.metadata());
        if (committedUserOffset != null && entry.getValue().offset() == committedUserOffset) {
          long safeOffset = committed.offset();
          String userMetadata = entry.getValue().metadata();
          String wrappedMetadata = LiKafkaClientsUtils.wrapMetadataWithOffset(userMetadata, committedUserOffset);
          offsetsToCommit.put(entry.getKey(), new OffsetAndMetadata(safeOffset, wrappedMetadata));
        }
      }
    }

    return offsetsToCommit;
  }

  /**
   * A helper function that converts the last delivered offset map to the offset to commit.
   * This function is tricky and handles the following scenarios:
   * 1. Some messages has been delivered (returned to the user) from a partition.
   * 2. No message was delivered, but some messages were consumed (read from broker).
   * 3. No message was delivered, and no message was consumed.
   * 4. User called seek().
   *
   * Generally speaking, this method is only responsible for taking care of the offset to commit, but not caring
   * about the high watermark. The high watermark will be taken care of by
   * {@link ConsumerRecordsProcessor#safeOffsetsToCommit(Map, boolean)}, it will ensure the high watermark never rewind unless
   * user explicitly did so by calling seek() or provided a specific offset.
   *
   * @return the offsetAndMetadata map ready to commit.
   */
  private Map<TopicPartition, OffsetAndMetadata> currentOffsetAndMetadataMap() {
    Map<TopicPartition, OffsetAndMetadata> offsetAndMetadataMap = new HashMap<>();
    Map<TopicPartition, Long> delivered = _consumerRecordsProcessor.delivered();
    for (TopicPartition tp : _kafkaConsumer.assignment()) {
      if (delivered.containsKey(tp)) {
        // Case 1
        offsetAndMetadataMap.put(tp, new OffsetAndMetadata(delivered.get(tp) + 1, ""));
      } else {
        // No message has been delivered from the partition.
        Long earliestTrackedOffset = _consumerRecordsProcessor.earliestTrackedOffset(tp);
        Long hw = _consumerRecordsProcessor.consumerHighWaterMarkForPartition(tp);
        if (earliestTrackedOffset != null) {
          // We may need to update the high watermark in case there are two rebalances happened back to back, in that
          // case we may lose high watermark if we don't fetch it from the server.
          if (hw == null) {
            OffsetAndMetadata committed = committed(tp);
            if (committed != null) {
              _consumerRecordsProcessor.setPartitionConsumerHighWaterMark(tp, committed.offset());
            }
          }
          // Case 2, some message was consumed. Use the earliest tracked offset to avoid losing messages.
          offsetAndMetadataMap.put(tp, new OffsetAndMetadata(_kafkaConsumer.position(tp), ""));
        } else {
          // No message was consumed.
          if (hw == null) {
            // Case 3, no message is consumed, no message is delivered. Do nothing to avoid overriding the committed
            // high watermark on the server. We can also get the committed high watermark from the server, but it
            // is unnecessary work.
          } else {
            // Case 4, user called seek(), we use the current position to commit.
            offsetAndMetadataMap.put(tp, new OffsetAndMetadata(_kafkaConsumer.position(tp), ""));
          }
        }
      }
    }
    LOG.trace("Current offset and metadata map: {}", offsetAndMetadataMap);
    return offsetAndMetadataMap;
  }

}<|MERGE_RESOLUTION|>--- conflicted
+++ resolved
@@ -13,13 +13,10 @@
 import com.linkedin.kafka.clients.auditing.Auditor;
 import com.linkedin.kafka.clients.utils.HeaderParser;
 import com.linkedin.kafka.clients.utils.LiKafkaClientsUtils;
-<<<<<<< HEAD
 import java.util.Collections;
 import java.util.Locale;
 import java.util.concurrent.atomic.AtomicInteger;
-=======
 import java.nio.ByteBuffer;
->>>>>>> 66aa9600
 import org.apache.kafka.clients.consumer.Consumer;
 import org.apache.kafka.clients.consumer.ConsumerConfig;
 import org.apache.kafka.clients.consumer.ConsumerRebalanceListener;
@@ -103,16 +100,9 @@
 
   @SuppressWarnings("unchecked")
   private LiKafkaConsumerImpl(LiKafkaConsumerConfig configs,
-<<<<<<< HEAD
-                              Deserializer<K> keyDeserializer,
-                              Deserializer<V> valueDeserializer,
-                              Deserializer<LargeMessageSegment> largeMessageSegmentDeserializer,
-                              Auditor<K, V> consumerAuditor) {
-=======
                              Deserializer<K> keyDeserializer,
                              Deserializer<V> valueDeserializer,
                              Auditor<K, V> consumerAuditor) {
->>>>>>> 66aa9600
 
     _autoCommitEnabled = configs.getBoolean(ConsumerConfig.ENABLE_AUTO_COMMIT_CONFIG);
     _autoCommitInterval = configs.getInt(ConsumerConfig.AUTO_COMMIT_INTERVAL_MS_CONFIG);
@@ -130,11 +120,7 @@
     int messageAssemblerExpirationOffsetGap = configs.getInt(LiKafkaConsumerConfig.MESSAGE_ASSEMBLER_EXPIRATION_OFFSET_GAP_CONFIG);
     boolean exceptionOnMessageDropped = configs.getBoolean(LiKafkaConsumerConfig.EXCEPTION_ON_MESSAGE_DROPPED_CONFIG);
     MessageAssembler assembler = new MessageAssemblerImpl(messageAssemblerCapacity, messageAssemblerExpirationOffsetGap,
-<<<<<<< HEAD
                                                           exceptionOnMessageDropped, segmentDeserializer);
-=======
-        exceptionOnMessageDropped);
->>>>>>> 66aa9600
 
     // Instantiate delivered message offset tracker if needed.
     int maxTrackedMessagesPerPartition = configs.getInt(LiKafkaConsumerConfig.MAX_TRACKED_MESSAGES_PER_PARTITION_CONFIG);
@@ -155,12 +141,7 @@
     _valueDeserializer.configure(configs.originals(), false);
 
     // Instantiate consumer record processor
-<<<<<<< HEAD
-    _consumerRecordsProcessor = new ConsumerRecordsProcessor<>(assembler, kDeserializer, vDeserializer,
-                                                               messageOffsetTracker, auditor);
-=======
     _consumerRecordsProcessor = new ConsumerRecordsProcessor(assembler, messageOffsetTracker);
->>>>>>> 66aa9600
 
     // Instantiate consumer rebalance listener
     _consumerRebalanceListener = new LiKafkaConsumerRebalanceListener<>(_consumerRecordsProcessor,
@@ -239,7 +220,6 @@
         commitAsync();
         _lastAutoCommitMs = now;
       }
-<<<<<<< HEAD
       ConsumerRecords<byte[], byte[]> rawRecords = ConsumerRecords.empty();
       try {
          rawRecords = _kafkaConsumer.poll(expireMs - now);
@@ -259,12 +239,6 @@
       }
       // Check if we have enough high watermark for a partition. The high watermark is cleared during rebalance.
       // We make this check so that after rebalance we do not deliver duplicate messages to the user.
-=======
-      ConsumerRecords<byte[], byte[]> rawRecords = _kafkaConsumer.poll(expireMs - now);
-
-      // Check if we have enough consumer high watermark for a partition. The consumer high watermark is cleared during
-      // rebalance. We make this check so that after rebalance we do not deliver duplicate messages to the user.
->>>>>>> 66aa9600
       if (!rawRecords.isEmpty() && _consumerRecordsProcessor.numConsumerHighWaterMarks() < assignment().size()) {
         for (TopicPartition tp : rawRecords.partitions()) {
           if (_consumerRecordsProcessor.consumerHighWaterMarkForPartition(tp) == null) {
