--- conflicted
+++ resolved
@@ -296,14 +296,17 @@
     TopicPartition topicPartition = new TopicPartition(srcRecord.topic(), srcRecord.partition());
     MessageAssembler.AssembleResult assembledResult = _messageAssembler.assemble(topicPartition, srcRecord.offset(), srcRecord);
 
+    LOG.trace("Got message {} from partition {}", messageOffset, tp);
+
     long safeOffset = Math.min(srcRecord.offset() + 1, _messageAssembler.safeOffset(topicPartition));
     if (shouldSkip(topicPartition, srcRecord.offset())) {
       //The message had already been delivered to the consumer when it committed and it should not be seen again.
+      LOG.trace("Skipping message {} from partition {} because its offset is smaller than the high watermark",
+          messageOffset, tp);
       _deliveredMessageOffsetTracker.track(topicPartition, srcRecord.offset(), safeOffset, srcRecord.offset(), false);
       return null;
     }
 
-<<<<<<< HEAD
     if (assembledResult == null) {
       //Not a large message segment
       _deliveredMessageOffsetTracker.track(topicPartition, srcRecord.offset(), safeOffset, srcRecord.offset(), true);
@@ -313,30 +316,6 @@
     if (assembledResult.messageBytes() == null) {
       //Not a complete, large message
       _deliveredMessageOffsetTracker.addNonMessageOffset(topicPartition, srcRecord.offset());
-=======
-  private byte[] parseAndMaybeTrackRecord(TopicPartition tp, long messageOffset, byte[] bytes) {
-    MessageAssembler.AssembleResult assembledResult = _messageAssembler.assemble(tp, messageOffset, bytes);
-    if (assembledResult.messageBytes() != null) {
-      LOG.trace("Got message {} from partition {}", messageOffset, tp);
-      boolean shouldSkip = shouldSkip(tp, messageOffset);
-      // The safe offset is the smaller one of the current message offset + 1 and current safe offset.
-      long safeOffset = Math.min(messageOffset + 1, _messageAssembler.safeOffset(tp));
-      _deliveredMessageOffsetTracker.track(tp,
-                                           messageOffset,
-                                           safeOffset,
-                                           assembledResult.messageStartingOffset(),
-                                           !shouldSkip);
-      // We skip the messages whose offset is smaller than the high watermark.
-      if (shouldSkip) {
-        LOG.trace("Skipping message {} from partition {} because its offset is smaller than the high watermark",
-                  messageOffset, tp);
-        return null;
-      } else {
-        return assembledResult.messageBytes();
-      }
-    } else {
-      _deliveredMessageOffsetTracker.addNonMessageOffset(tp, messageOffset);
->>>>>>> 82d16fb0
       return null;
     }
 
