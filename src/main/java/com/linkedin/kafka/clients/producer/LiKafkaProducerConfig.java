/*
 * Copyright 2017 LinkedIn Corp. Licensed under the BSD 2-Clause License (the "License").  See License in the project root for license information.
 */

package com.linkedin.kafka.clients.producer;

import com.linkedin.kafka.clients.auditing.NoOpAuditor;
import com.linkedin.kafka.clients.largemessage.DefaultSegmentSerializer;
import org.apache.kafka.clients.producer.Producer;
import org.apache.kafka.clients.producer.ProducerConfig;
import org.apache.kafka.common.config.AbstractConfig;
import org.apache.kafka.common.config.ConfigDef;
import org.apache.kafka.common.config.ConfigDef.Type;
import org.apache.kafka.common.config.ConfigDef.Importance;
import org.apache.kafka.common.serialization.ByteArraySerializer;

import java.util.HashMap;
import java.util.Map;

/**
 * The configuration class for LiKafkaProducer
 */
public class LiKafkaProducerConfig extends AbstractConfig {

  private static final ConfigDef CONFIG;

  public static final String LARGE_MESSAGE_ENABLED_CONFIG = "large.message.enabled";
  public static final String MAX_MESSAGE_SEGMENT_BYTES_CONFIG = "max.message.segment.bytes";
  public static final String AUDITOR_CLASS_CONFIG = "auditor.class";
  public static final String KEY_SERIALIZER_CLASS_CONFIG = ProducerConfig.KEY_SERIALIZER_CLASS_CONFIG;
  public static final String VALUE_SERIALIZER_CLASS_CONFIG = ProducerConfig.VALUE_SERIALIZER_CLASS_CONFIG;
  public static final String SEGMENT_SERIALIZER_CLASS_CONFIG = "segment.serializer";
  public static final String UUID_FACTORY_CLASS_CONFIG = "uuid.factory.class";
  public static final String CURRENT_PRODUCER = "current.producer";

  public static final String LARGE_MESSAGE_ENABLED_DOC = "Configure the producer to support large messages or not. " +
      "If large message is enabled, the producer will split the messages whose size is greater than " +
      "max.message.segment.bytes to multiple smaller messages and send them separately.";

  public static final String MAX_MESSAGE_SEGMENT_BYTES_DOC = "The maximum size of a large message segment. " +
      "This configuration is also used as the threshold of the definition of large messages, i.e. " +
      "the producer will only split the messages whose size is greater the maximum allowed segment bytes. " +
      "This configuration does not have any effect if large message is not enabled.";

  public static final String AUDITOR_CLASS_DOC = "The auditor class to do auditing. If no auditor is configured, a " +
      "default no-op auditor will be used.";

  public static final String KEY_SERIALIZER_CLASS_DOC = "The key serializer class";

  public static final String VALUE_SERIALIZER_CLASS_DOC = "The value serializer class";

  public static final String SEGMENT_SERIALIZER_CLASS_DOC = "The class of segment serializer. The segment serializer " +
      "will be used to serialize large message segments when large message is enabled for LiKafkaProducer.";

  public static final String UUID_FACTORY_CLASS_DOC = "The UUID factory class to use for UUID generation.";

  static {
    CONFIG = new ConfigDef()
        .define(LARGE_MESSAGE_ENABLED_CONFIG, Type.BOOLEAN, "false", Importance.MEDIUM, LARGE_MESSAGE_ENABLED_DOC)
        .define(MAX_MESSAGE_SEGMENT_BYTES_CONFIG, Type.INT, "800000", Importance.MEDIUM, MAX_MESSAGE_SEGMENT_BYTES_DOC)
        .define(AUDITOR_CLASS_CONFIG, Type.CLASS, NoOpAuditor.class.getName(), Importance.MEDIUM, AUDITOR_CLASS_DOC)
        .define(KEY_SERIALIZER_CLASS_CONFIG, Type.CLASS, ByteArraySerializer.class.getName(), Importance.MEDIUM, KEY_SERIALIZER_CLASS_DOC)
        .define(VALUE_SERIALIZER_CLASS_CONFIG, Type.CLASS, ByteArraySerializer.class.getName(), Importance.MEDIUM, VALUE_SERIALIZER_CLASS_DOC)
        .define(SEGMENT_SERIALIZER_CLASS_CONFIG, Type.CLASS, DefaultSegmentSerializer.class.getName(), Importance.MEDIUM, SEGMENT_SERIALIZER_CLASS_DOC)
        .define(UUID_FACTORY_CLASS_CONFIG, Type.CLASS, UUIDFactory.DefaultUUIDFactory.class.getName(), Importance.LOW, UUID_FACTORY_CLASS_DOC);
  }

  LiKafkaProducerConfig(Map<?, ?> props) {
    super(CONFIG, props, false);
  }

<<<<<<< HEAD
  LiKafkaProducerConfig configsWithCurrentProducer(Producer<byte[], byte[]> producer) {
    Map<String, Object> newConfigs = new HashMap<>();
    newConfigs.putAll(this.originals());
    newConfigs.put(CURRENT_PRODUCER, producer);
    return new LiKafkaProducerConfig(newConfigs);
  }

=======
>>>>>>> 9044b47d
}<|MERGE_RESOLUTION|>--- conflicted
+++ resolved
@@ -70,14 +70,10 @@
     super(CONFIG, props, false);
   }
 
-<<<<<<< HEAD
   LiKafkaProducerConfig configsWithCurrentProducer(Producer<byte[], byte[]> producer) {
     Map<String, Object> newConfigs = new HashMap<>();
     newConfigs.putAll(this.originals());
     newConfigs.put(CURRENT_PRODUCER, producer);
     return new LiKafkaProducerConfig(newConfigs);
   }
-
-=======
->>>>>>> 9044b47d
 }