/*
 * Copyright 2017 LinkedIn Corp. Licensed under the BSD 2-Clause License (the "License").  See License in the project root for license information.
 */

package com.linkedin.kafka.clients.producer;

import com.linkedin.kafka.clients.auditing.AuditType;
import com.linkedin.kafka.clients.auditing.Auditor;
import com.linkedin.kafka.clients.largemessage.LargeMessageCallback;
import com.linkedin.kafka.clients.largemessage.MessageSplitter;
import com.linkedin.kafka.clients.largemessage.MessageSplitterImpl;
import com.linkedin.kafka.clients.utils.HeaderParser;
import com.linkedin.kafka.clients.utils.SimplePartitioner;
import com.linkedin.kafka.clients.utils.UUIDFactory;
import java.util.Collection;
import java.util.Collections;
import java.util.Random;
import org.apache.kafka.clients.producer.Callback;
import org.apache.kafka.clients.producer.KafkaProducer;
import org.apache.kafka.clients.producer.Producer;
import org.apache.kafka.clients.producer.ProducerConfig;
import org.apache.kafka.clients.producer.ProducerRecord;
import org.apache.kafka.clients.producer.RecordMetadata;
import org.apache.kafka.common.KafkaException;
import org.apache.kafka.common.Metric;
import org.apache.kafka.common.MetricName;
import org.apache.kafka.common.PartitionInfo;
import org.apache.kafka.common.serialization.ByteArraySerializer;
import org.apache.kafka.common.serialization.Serializer;
import org.slf4j.Logger;
import org.slf4j.LoggerFactory;

import java.util.List;
import java.util.Map;
import java.util.Properties;
import java.util.concurrent.Future;
import java.util.concurrent.TimeUnit;
import java.util.concurrent.atomic.AtomicInteger;

import java.nio.ByteBuffer;

/**
 * This producer is the implementation of {@link LiKafkaProducer}.
 * <p>
 * LiKafkaProducerImpl wraps the vanilla Kafka {@link KafkaProducer Java producer} and provides the following
 * additional functions:
 * <ul>
 * <li>Large message support</li>
 * <li>Auditing</li>
 * </ul>
 * In LiKafkaProducerImpl, a large message (a message which is larger than segment size) will be split into
 * multiple {@link com.linkedin.kafka.clients.largemessage.LargeMessageSegment} and sent to Kafka brokers as individual messages. On the consumer side,
 * LiKafkaConsumer will collect all the segments of the same original large message, reassemble the large message and
 * deliver it to the users.
 * (@see <a href=http://www.slideshare.net/JiangjieQin/handle-large-messages-in-apache-kafka-58692297>design details</a>)
 * <p>
 * Creating a LiKafkaProducerImpl is very similar to creating a {@link KafkaProducer}. User can pass in all
 * the configurations in either a single {@link Properties} or a single {@link Map}. A few additional configurations
 * are required for large message support and auditing. The following example is an extension of the example given in
 * {@link KafkaProducer}.
 * <pre><code>
 * Properties props = new Properties();
 * props.put("bootstrap.servers", "localhost:9092");
 * props.put("acks", "all");
 * props.put("retries", 0);
 * props.put("batch.size", 16384);
 * props.put("linger.ms", 1);
 * props.put("buffer.memory", 33554432);
 * props.put("key.serializer", "org.apache.kafka.common.serialization.StringSerializer");
 * props.put("value.serializer", "org.apache.kafka.common.serialization.StringSerializer");
 * // The following properties are used by LiKafkaProducerImpl
 * props.put("large.message.enabled", "true");
 * props.put("max.message.segment.bytes", 1000 * 1024);
 * props.put("segment.serializer", DefaultSegmentSerializer.class.getName());
 * props.put("auditor.class", LoggingAuditor.class.getName());
 * props.put("uuid.factory.class", UUIDFactoryImpl.class.getName());
 *
 * LiKafkaProducer<String, String> liKafkaProducer = new LiKafkaProducerImpl<>(props);
 * for(int i = 0; i < 100; i++)
 *     liKafkaProducer.send(new ProducerRecord<String, String>("my-topic", Integer.toString(i), Integer.toString(i)));
 *
 * producer.close();
 * </code></pre>
 * <p>
 * User can specify an {@link Auditor} implementation class for LiKafkaProducerImpl. For each ProducerRecord
 * LiKafkaProducer sends, it will audit the ProducerRecord using three predefined {@link AuditType}
 * (ATTEMPT, SUCCESS, FAILURE). User may define more audit types for the auditor if needed.
 * <p>
 * In many cases, after the auditor collected the auditing information, it will send the auditing information out.
 * One option is to send the information to a Kafka topic, which is what we do at LinkedIn. To avoid creating another
 * producer to send the auditing information. LiKafkaClients will pass its underlying vanilla {@link KafkaProducer}
 * to the auditor when invoking {@link Auditor#configure(java.util.Map)}. The auditor implementation can get that
 * producer from the passed in configuration map. For example:
 * <pre><code>
 * {@literal @}Override
 * {@literal @}SuppressWarnings("unchecked")
 * public void configure(Map<String, ?> configs) {
 *    ...
 *    Producer&lt;byte[], byte[]&gt; producer = (Producer&lt;byte[], byte[]&gt;) configs.get(LiKafkaProducerConfig.CURRENT_PRODUCER);
 *    ...
 * }
 * </code></pre>
 * If the underlying KafkaProducer is shared by the auditor implementation. The auditor should not close the shared
 * vanilla producer when {@link Auditor#close()} is invoked.
 */
public class LiKafkaProducerImpl<K, V> implements LiKafkaProducer<K, V> {
  private static final Logger LOG = LoggerFactory.getLogger(LiKafkaProducerImpl.class);

  // Large message settings
  private final boolean _largeMessageEnabled;
  private final int _maxMessageSegmentSize;
  private final MessageSplitter _messageSplitter;

  // serializers
  private Serializer<K> _keySerializer;
  private Serializer<V> _valueSerializer;

  // raw byte producer
  private final Producer<byte[], byte[]> _producer;
  /*package private for testing*/ Auditor<K, V> _auditor;

  // A counter of the threads in the middle of sending messages. This is needed to ensure when we close the producer
  // everything is audited.
  private final AtomicInteger _numThreadsInSend;
  private final UUIDFactory _uuidFactory;
  private volatile boolean _closed;
  private final HeaderParser _headerParser;

  public LiKafkaProducerImpl(Properties props) {
    this(new LiKafkaProducerConfig(props), null, null, null);
  }

  public LiKafkaProducerImpl(Properties props,
                             Serializer<K> keySerializer,
                             Serializer<V> valueSerializer,
                             Auditor<K, V> auditor) {
    this(new LiKafkaProducerConfig(props), keySerializer, valueSerializer, auditor);
  }

  public LiKafkaProducerImpl(Map<String, ?> configs) {
    this(new LiKafkaProducerConfig(configs), null,  null, null);
  }

  public LiKafkaProducerImpl(Map<String, ?> configs,
                             Serializer<K> keySerializer,
                             Serializer<V> valueSerializer,
                             Auditor<K, V> auditor) {
    this(new LiKafkaProducerConfig(configs), keySerializer, valueSerializer,  auditor);
  }

  @SuppressWarnings("unchecked")
  private LiKafkaProducerImpl(LiKafkaProducerConfig configs,
                             Serializer<K> keySerializer,
                             Serializer<V> valueSerializer,
                             Auditor<K, V> auditor) {
    // Instantiate the open source producer, which always sends raw bytes.
    _producer = new KafkaProducer<>(configs.originals(), new ByteArraySerializer(), new ByteArraySerializer());

    // Instantiate the key serializer if necessary.
    _keySerializer = keySerializer != null ? keySerializer :
        configs.getConfiguredInstance(ProducerConfig.KEY_SERIALIZER_CLASS_CONFIG, Serializer.class);
    _keySerializer.configure(configs.originals(), true);
    // Instantiate the key serializer if necessary.
    _valueSerializer = valueSerializer != null ? valueSerializer :
        configs.getConfiguredInstance(ProducerConfig.VALUE_SERIALIZER_CLASS_CONFIG, Serializer.class);
    _valueSerializer.configure(configs.originals(), false);

    // prepare to handle large messages.
    _largeMessageEnabled = configs.getBoolean(LiKafkaProducerConfig.LARGE_MESSAGE_ENABLED_CONFIG);
    _maxMessageSegmentSize = configs.getInt(LiKafkaProducerConfig.MAX_MESSAGE_SEGMENT_BYTES_CONFIG);
    _uuidFactory = configs.getConfiguredInstance(LiKafkaProducerConfig.UUID_FACTORY_CLASS_CONFIG, UUIDFactory.class);

    _messageSplitter = new MessageSplitterImpl(_maxMessageSegmentSize, _uuidFactory, new SimplePartitionerImpl());

      // Instantiate auditor if necessary
      _auditor = auditor != null ? auditor
        : configs.getConfiguredInstance(LiKafkaProducerConfig.AUDITOR_CLASS_CONFIG, Auditor.class);
    _auditor.configure(configs.configsWithCurrentProducer(_producer));
    _auditor.start();
    _numThreadsInSend = new AtomicInteger(0);
    _closed = false;

    _headerParser = new HeaderParser(configs.getString(LiKafkaProducerConfig.LI_KAFKA_MAGIC_CONFIG));
  }

  @Override
  public Future<RecordMetadata> send(ProducerRecord<K, V> producerRecord) {
    return send(producerRecord, null);
  }

  @Override
  public Future<RecordMetadata> send(ProducerRecord<K, V> producerRecord, Callback callback) {
    _numThreadsInSend.incrementAndGet();
    try {
      if (_closed) {
        throw new IllegalStateException("LiKafkaProducer has been closed.");
      }
      String topic = producerRecord.topic();
      K key = producerRecord.key();
      V value = producerRecord.value();
      //TODO: why are we creating a timestamp if the user has not specified one?
      Long timestamp = producerRecord.timestamp() == null ? System.currentTimeMillis() : producerRecord.timestamp();
      if (LOG.isTraceEnabled()) {
        LOG.trace("Sending record with (key, value) ({},{})  to kafka topic {}",
            value == null ? "[none]" : value.toString(),
            (key != null) ? key.toString() : "[none]",
            topic);
      }
      byte[] serializedValue;
      byte[] serializedKey;
      try {
        serializedValue = _valueSerializer.serialize(topic, value);
        serializedKey = _keySerializer.serialize(topic, key);
      } catch (Throwable t) {
        // Audit the attempt and the failure.
        _auditor.record(topic, key, value, timestamp, 1L, 0L, AuditType.ATTEMPT);
        _auditor.record(topic, key, value, timestamp, 1L, 0L, AuditType.FAILURE);
        throw new KafkaException(t);
      }

      // regular producer record
      // regular producer record that needs large message support.
      // X producer record
      // X producer record that needs large message support.
      int sizeInBytes = (serializedKey == null ? 0 : serializedKey.length)
        + (serializedValue == null ? 0 : serializedValue.length);


      // Audit the attempt.
      //TODO: allow the auditor to manipulate headers?
      //TODO: extensible record header size.
      // We wrap the user callback for error logging and auditing purpose.
      Callback errorLoggingCallback =
          new ErrorLoggingCallback<>(key, value, topic, timestamp, sizeInBytes, _auditor, callback);

      ExtensibleProducerRecord<byte[], byte[]> xRecord =
        new ExtensibleProducerRecord<>(producerRecord.topic(), producerRecord.partition(), producerRecord.timestamp(), serializedKey, serializedValue);
      if (producerRecord instanceof ExtensibleProducerRecord) {
        xRecord.copyHeadersFrom((ExtensibleProducerRecord) producerRecord);
      }

      Collection<ExtensibleProducerRecord<byte[], byte[]>> xRecords;
      if (_largeMessageEnabled && serializedValue != null && serializedValue.length > _maxMessageSegmentSize) {
<<<<<<< HEAD
        List<ProducerRecord<byte[], byte[]>> segmentRecords =
            _messageSplitter.split(topic, partition, timestamp, messageId, serializedKey, serializedValue);
        Callback largeMessageCallback = new LargeMessageCallback(segmentRecords.size(), errorLoggingCallback);
        for (ProducerRecord<byte[], byte[]> segmentRecord : segmentRecords) {
          future = _producer.send(segmentRecord, largeMessageCallback);
=======
        xRecords = _messageSplitter.split(xRecord);
        errorLoggingCallback = new LargeMessageCallback(xRecords.size(), errorLoggingCallback);
      } else {
        xRecords = Collections.singleton(xRecord);
      }

      int headerSize = xRecords.size() * _headerParser.magicSize() /* magic size*/;
      for (ExtensibleProducerRecord xProducerRecord : xRecords) {
        int headerForXRecord = HeaderParser.serializedHeaderSize(xProducerRecord.headers());
        if (headerForXRecord > HeaderParser.MAX_SERIALIZED_HEADER_SIZE) {
          throw new IllegalStateException("The serialized size of all headers, " + headerForXRecord +
            ", exceeds the maximum size allowed,  " + HeaderParser.MAX_SERIALIZED_HEADER_SIZE);
>>>>>>> 66aa9600
        }
        headerSize += headerForXRecord;
      }

      sizeInBytes += headerSize;

      Future<RecordMetadata> future = null;
      // Are we sending a regular record without headers that is not large
      if (!(producerRecord instanceof ExtensibleProducerRecord) && xRecords.size() == 1) {
        sizeInBytes -= _headerParser.magicSize();
        _auditor.record(topic, key, value, timestamp, 1L, (long) sizeInBytes, AuditType.ATTEMPT);
        ProducerRecord<byte[], byte[]> headerlessByteRecord =
          new ProducerRecord<>(producerRecord.topic(), producerRecord.partition(), producerRecord.timestamp(), serializedKey, serializedValue);
        future = _producer.send(headerlessByteRecord, errorLoggingCallback);
      } else {
        _auditor.record(topic, key, value, timestamp, 1L, (long) sizeInBytes, AuditType.ATTEMPT);

        for (ExtensibleProducerRecord<byte[], byte[]> segmentRecord : xRecords) {
          ProducerRecord<byte[], byte[]> segmentProducerRecord = serializeWithHeaders(segmentRecord, _headerParser);
          future = _producer.send(segmentProducerRecord, errorLoggingCallback);
        }
      }
      return future;
    } catch (Throwable t) {
      _auditor.record(producerRecord.topic(), producerRecord.key(), producerRecord.value(), producerRecord.timestamp(),
          1L, 0L, AuditType.FAILURE);
      throw new KafkaException(t);
    } finally {
      _numThreadsInSend.decrementAndGet();
    }
  }

  /**
   * This is public for testing.
   */
  public static ProducerRecord<byte[], byte[]> serializeWithHeaders(ExtensibleProducerRecord<byte[], byte[]> xRecord, HeaderParser headerParser) {
    int headersSize = HeaderParser.serializedHeaderSize(xRecord.headers());
    int serializedValueSize = xRecord.value() == null ? 0 : xRecord.value().length +
          headerParser.magicSize() + // magic size
          4 + // headers size size
          headersSize +
          4; // user value length)

    ByteBuffer valueWithHeaders = ByteBuffer.allocate(serializedValueSize);
    headerParser.writeMagicTo(valueWithHeaders);
    valueWithHeaders.putInt(headersSize);
    HeaderParser.writeHeader(valueWithHeaders, xRecord.headers());
    valueWithHeaders.putInt(xRecord.value().length);
    valueWithHeaders.put(xRecord.value());

    if (valueWithHeaders.hasRemaining()) {
      throw new IllegalStateException("Detected slack when writing headers to byte buffer.");
    }

    return new ProducerRecord<>(xRecord.topic(), xRecord.partition(), xRecord.key(), valueWithHeaders.array());
  }


  /**
   * This method will flush all the message buffered in producer. It is a blocking call.
   */
  @Override
  public void flush() {
    _producer.flush();
  }

  @Override
  public List<PartitionInfo> partitionsFor(String topic) {
    return _producer.partitionsFor(topic);
  }

  @Override
  public Map<MetricName, ? extends Metric> metrics() {
    return _producer.metrics();
  }

  @Override
  public void close() {
    LOG.info("Shutting down LiKafkaProducer...");
    prepClose();
    _auditor.close();
    _producer.close();
  }

  @Override
  public void close(long timeout, TimeUnit timeUnit) {
    long startMs = System.currentTimeMillis();
    LOG.info("Shutting down LiKafkaProducer...");
    _auditor.close(timeout, timeUnit);
    _producer.close(Math.max(0, startMs + timeout - System.currentTimeMillis()), timeUnit);
  }

  private void prepClose() {
    _closed = true;
    // We flush first to avoid the tight loop when buffer is full.
    _producer.flush();
    while (_numThreadsInSend.get() > 0) { }
    _producer.flush();
  }

  private static class ErrorLoggingCallback<K, V> implements Callback {
    private final K _key;
    private final V _value;
    private final String _topic;
    private final Long _timestamp;
    private final Integer _serializedSize;
    private final Auditor<K, V> _auditor;
    private final Callback _userCallback;

    public ErrorLoggingCallback(K key,
                                V value,
                                String topic,
                                Long timestamp,
                                Integer serializedSize,
                                Auditor<K, V> auditor,
                                Callback userCallback) {
      _value = value;
      _key = key;
      _topic = topic;
      _timestamp = timestamp;
      _serializedSize = serializedSize;
      _auditor = auditor;
      _userCallback = userCallback;
    }

    @Override
    public void onCompletion(RecordMetadata recordMetadata, Exception e) {
      if (e != null) {
        if (LOG.isErrorEnabled()) {
          //Prevent megabytes of data from being dumped to logs with large message support errors.  Good times!
          StringBuilder valueToString = new StringBuilder(_value == null ? "[none]" : _value.toString());
          if (valueToString.length() > 128) {
            valueToString.setLength(128);
            valueToString.append("TRUNCATED");
          }
          LOG.error(String.format("Unable to send record (key, value) (%s, %s) to kafka topic %s",
            _key != null ? _key : "[none]", valueToString.toString() , _topic), e);
        }
        // Audit the failure.
        _auditor.record(_topic, _key, _value, _timestamp, 1L, _serializedSize.longValue(), AuditType.FAILURE);
      } else {
        // Audit the success.
        _auditor.record(_topic, _key, _value, _timestamp, 1L, _serializedSize.longValue(), AuditType.SUCCESS);
      }
      if (_userCallback != null) {
        _userCallback.onCompletion(recordMetadata, e);
      }
    }
  }

  private final class SimplePartitionerImpl implements SimplePartitioner {
    private final Random rand = new Random();

    @Override
    public int partition(String topic) {
      List<PartitionInfo> partitionInfo = partitionsFor(topic);
      return rand.nextInt(partitionInfo.size());
    }
  }

}<|MERGE_RESOLUTION|>--- conflicted
+++ resolved
@@ -242,13 +242,6 @@
 
       Collection<ExtensibleProducerRecord<byte[], byte[]>> xRecords;
       if (_largeMessageEnabled && serializedValue != null && serializedValue.length > _maxMessageSegmentSize) {
-<<<<<<< HEAD
-        List<ProducerRecord<byte[], byte[]>> segmentRecords =
-            _messageSplitter.split(topic, partition, timestamp, messageId, serializedKey, serializedValue);
-        Callback largeMessageCallback = new LargeMessageCallback(segmentRecords.size(), errorLoggingCallback);
-        for (ProducerRecord<byte[], byte[]> segmentRecord : segmentRecords) {
-          future = _producer.send(segmentRecord, largeMessageCallback);
-=======
         xRecords = _messageSplitter.split(xRecord);
         errorLoggingCallback = new LargeMessageCallback(xRecords.size(), errorLoggingCallback);
       } else {
@@ -261,7 +254,6 @@
         if (headerForXRecord > HeaderParser.MAX_SERIALIZED_HEADER_SIZE) {
           throw new IllegalStateException("The serialized size of all headers, " + headerForXRecord +
             ", exceeds the maximum size allowed,  " + HeaderParser.MAX_SERIALIZED_HEADER_SIZE);
->>>>>>> 66aa9600
         }
         headerSize += headerForXRecord;
       }
@@ -390,16 +382,9 @@
     @Override
     public void onCompletion(RecordMetadata recordMetadata, Exception e) {
       if (e != null) {
-        if (LOG.isErrorEnabled()) {
-          //Prevent megabytes of data from being dumped to logs with large message support errors.  Good times!
-          StringBuilder valueToString = new StringBuilder(_value == null ? "[none]" : _value.toString());
-          if (valueToString.length() > 128) {
-            valueToString.setLength(128);
-            valueToString.append("TRUNCATED");
-          }
-          LOG.error(String.format("Unable to send record (key, value) (%s, %s) to kafka topic %s",
-            _key != null ? _key : "[none]", valueToString.toString() , _topic), e);
-        }
+        LOG.error(String.format("Unable to send event %s with key %s and message id %s to kafka topic %s",
+            _value.toString(), (_key != null) ? _key : "[none]",
+            (_messageId != null) ? _messageId.toString().replaceAll("-", "") : "[none]", _topic), e);
         // Audit the failure.
         _auditor.record(_topic, _key, _value, _timestamp, 1L, _serializedSize.longValue(), AuditType.FAILURE);
       } else {
