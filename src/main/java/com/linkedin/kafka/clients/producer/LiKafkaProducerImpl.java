--- conflicted
+++ resolved
@@ -165,19 +165,6 @@
           : configs.getConfiguredInstance(ProducerConfig.VALUE_SERIALIZER_CLASS_CONFIG, Serializer.class);
       _valueSerializer.configure(configs.originals(), false);
 
-<<<<<<< HEAD
-    // Instantiate auditor if necessary
-    LiKafkaProducerConfig auditorConfigs = configs.configsWithCurrentProducer(_producer);
-    if (auditor != null) {
-      _auditor = auditor;
-      _auditor.configure(configs.originals());
-    } else {
-      _auditor = auditorConfigs.getConfiguredInstance(LiKafkaProducerConfig.AUDITOR_CLASS_CONFIG, Auditor.class);
-    }
-    _auditor.start();
-    _numThreadsInSend = new AtomicInteger(0);
-    _closed = false;
-=======
       // prepare to handle large messages.
       _largeMessageEnabled = configs.getBoolean(LiKafkaProducerConfig.LARGE_MESSAGE_ENABLED_CONFIG);
       _maxMessageSegmentSize = configs.getInt(LiKafkaProducerConfig.MAX_MESSAGE_SEGMENT_BYTES_CONFIG);
@@ -187,8 +174,13 @@
       _uuidFactory = configs.getConfiguredInstance(LiKafkaProducerConfig.UUID_FACTORY_CLASS_CONFIG, UUIDFactory.class);
       _messageSplitter = new MessageSplitterImpl(_maxMessageSegmentSize, segmentSerializer, _uuidFactory);
       // Instantiate auditor if necessary
-      _auditor = auditor != null ? auditor
-          : configs.getConfiguredInstance(LiKafkaProducerConfig.AUDITOR_CLASS_CONFIG, Auditor.class);
+      LiKafkaProducerConfig auditorConfigs = configs.configsWithCurrentProducer(_producer);
+      if (auditor != null) {
+        _auditor = auditor;
+        _auditor.configure(configs.originals());
+      } else {
+        _auditor = auditorConfigs.getConfiguredInstance(LiKafkaProducerConfig.AUDITOR_CLASS_CONFIG, Auditor.class);
+      }
       _auditor.start();
       _numThreadsInSend = new AtomicInteger(0);
       _closed = false;
@@ -196,7 +188,6 @@
       _producer.close();
       throw e;
     }
->>>>>>> 9044b47d
   }
 
   @Override
