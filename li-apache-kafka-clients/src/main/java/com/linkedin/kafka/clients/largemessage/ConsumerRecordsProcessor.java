--- conflicted
+++ resolved
@@ -114,10 +114,7 @@
     _valueDeserializer = valueDeserializer;
     _deliveredMessageOffsetTracker = deliveredMessageOffsetTracker;
     _auditor = auditor;
-<<<<<<< HEAD
     _topicEncrypterDecrypterManager = topicEncrypterDecrypterManager;
-=======
->>>>>>> ca3a870a
     _partitionConsumerHighWatermark = new ConcurrentHashMap<>();
     if (_auditor == null) {
       LOG.info("Auditing is disabled because no auditor is defined.");
@@ -475,11 +472,8 @@
     // Create a new copy of the headers
     Headers headers = new RecordHeaders(consumerRecord.headers());
     Header largeMessageHeader = headers.lastHeader(Constants.LARGE_MESSAGE_HEADER);
-<<<<<<< HEAD
     Header encryptionHeader = headers.lastHeader(Constants.ENCRYPTION_HEADER);
 
-=======
->>>>>>> ca3a870a
     byte[] valueBytes = parseAndMaybeTrackRecord(tp, consumerRecord.offset(), consumerRecord.value(), largeMessageHeader);
     if (valueBytes != INCOMPLETE_RESULT) {
       if (encryptionHeader != null && valueBytes != null) {
@@ -535,15 +529,9 @@
   }
 
   private byte[] parseAndMaybeTrackRecord(TopicPartition tp,
-<<<<<<< HEAD
-      long messageOffset,
-      byte[] bytes,
-      Header header) {
-=======
                                           long messageOffset,
                                           byte[] bytes,
                                           Header header) {
->>>>>>> ca3a870a
     MessageAssembler.AssembleResult assembledResult;
     if (header == null) {
       assembledResult = _messageAssembler.assemble(tp, messageOffset, bytes);
